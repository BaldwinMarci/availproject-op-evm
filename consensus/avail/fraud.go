--- conflicted
+++ resolved
@@ -105,78 +105,6 @@
 	f.SetChainStatus(ChainProcessingEnabled)
 }
 
-<<<<<<< HEAD
-=======
-func (f *Fraud) ShouldStopProducingBlocks(activeParticipantsQuerier staking.ActiveParticipants) {
-	for {
-		// We've already received begin dispute resolution transaction. Now it's time to wait for
-		// processing prior we check tx pool again...
-		if f.IsChainDisabled() {
-			time.Sleep(200 * time.Millisecond) // Just a bit of the delay...
-			continue
-		}
-
-		f.txpool.Prepare(f.txpool.GetBaseFee())
-
-	innerLoop:
-		for {
-
-			tx := f.txpool.Peek()
-			if tx == nil {
-				break innerLoop
-			}
-
-			isWatchtower, err := activeParticipantsQuerier.Contains(tx.From, staking.WatchTower)
-			if err != nil {
-				f.logger.Debug("failure while checking if tx from is active watchtower", "error", err)
-				continue
-			}
-
-			isBeginDisputeResolutionTx, err := staking.IsBeginDisputeResolutionTx(tx)
-			if err != nil {
-				f.logger.Debug("failure while checking if tx is type of begin dispute resolution", "error", err)
-				continue
-			}
-
-			f.logger.Debug(
-				"New tx pool transaction discovered",
-				"hash", tx.Hash,
-				"value", tx.Value,
-				"originating_addr", tx.From.String(),
-				"recipient_addr", tx.To.String(),
-				"submitted_via_watchtower", isWatchtower,
-				"staking_contract_addr", staking.AddrStakingContract.String(),
-				"submitted_towards_contract", bytes.Equal(tx.To.Bytes(), staking.AddrStakingContract.Bytes()),
-				"tx_type_of_begin_dispute_resolution", isBeginDisputeResolutionTx,
-			)
-
-			if isWatchtower && bytes.Equal(tx.To.Bytes(), staking.AddrStakingContract.Bytes()) && isBeginDisputeResolutionTx {
-				// It happens that in time to time, due to multiple push (one tx pool one next block) of the begin dispute resolution txs
-				// it can get node into the disputed mode even if dispute mode is already resolved for that specific transaction.
-				// This check makes sure we bypass that situation.
-				if f.lastFraudDisputedTx != nil && bytes.Equal(tx.Hash.Bytes(), f.lastFraudDisputedTx.Hash.Bytes()) {
-					continue
-				}
-
-				f.logger.Warn(
-					"Discovered valid begin dispute resolution transaction. Chain is entering fraud dispute mode...",
-					"originating_watchtower_addr", tx.From,
-					"dispute_resolution_tx_hash", tx.Hash,
-				)
-
-				// We have proper transaction and therefore we are going to stop processing blocks in the chain
-				f.SetChainStatus(ChainProcessingDisabled)
-				f.lastFraudDisputedTx = tx
-				break innerLoop
-			}
-		}
-
-		// Just a bit of the time to not break the CPU...
-		time.Sleep(100 * time.Millisecond)
-	}
-}
-
->>>>>>> 5d3d9fb1
 func (f *Fraud) DiscoverDisputeResolutionTx(hash types.Hash) (*types.Transaction, error) {
 	f.txpool.Prepare(f.txpool.GetBaseFee())
 
