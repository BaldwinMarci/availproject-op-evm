--- conflicted
+++ resolved
@@ -148,12 +148,7 @@
 	} */
 
 	// Write the block to the blockchain
-<<<<<<< HEAD
-	if err := d.blockchain.WriteBlock(blk, "heck-do-i-know-yet-what-this-is"); err != nil {
-		d.logger.Info("FAILING HERE? 7")
-=======
-	if err := d.blockchain.WriteBlock(block, "sequencer"); err != nil {
->>>>>>> 4fcac89c
+	if err := d.blockchain.WriteBlock(blk, "sequencer"); err != nil {
 		return nil, err
 	}
 
@@ -161,20 +156,8 @@
 	// the old transactions are removed
 	d.txpool.ResetWithHeaders(blk.Header)
 
-<<<<<<< HEAD
-	addrs, err := QuerySequencers(transition, 5213615, types.StringToAddress(minerAccount.Address.Hex()))
-	if err != nil {
-		d.logger.Error("failed to query sequencers", "err", err)
-		return nil, err
-	}
-	fmt.Printf("Contract sequencer addresses: %v\n", addrs)
-
 	fmt.Printf("Written block information: %+v\n", blk.Header)
 	fmt.Printf("Written block transactions: %d\n", len(blk.Transactions))
-=======
-	fmt.Printf("Written block information: %+v\n", block.Header)
-	fmt.Printf("Written block transactions: %d\n", len(block.Transactions))
->>>>>>> 4fcac89c
 
 	return blk, nil
 }
