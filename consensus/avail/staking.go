--- conflicted
+++ resolved
@@ -32,34 +32,6 @@
 		return err
 	}
 
-<<<<<<< HEAD
-	go func() {
-		for {
-			inProbation, err := activeParticipantsQuerier.InProbation(d.minerAddr)
-			if err != nil {
-				d.logger.Error("Failed to check if participant is currently in probation... Rechecking again in few seconds...", "error", err, "node_type", d.nodeType)
-				time.Sleep(3 * time.Second)
-				continue
-			}
-
-			if inProbation {
-				d.logger.Warn("Participant (node/miner) is currently in probation.... Rechecking again in few seconds...", "error", err, "node_type", d.nodeType)
-				time.Sleep(5 * time.Second)
-				continue
-			}
-
-			staked, err := activeParticipantsQuerier.Contains(d.minerAddr, nodeType)
-			if err != nil {
-				d.logger.Error("Failed to check if participant exists... Rechecking again in few seconds...", "error", err, "node_type", d.nodeType)
-				time.Sleep(3 * time.Second)
-				continue
-			}
-
-			if staked {
-				d.logger.Info("Node is successfully staked... Rechecking in few seconds for potential changes...", "node_type", d.nodeType)
-				return
-			}
-=======
 	if inProbation {
 		d.logger.Warn("Participant (node/miner) is currently in probation.", "error", err)
 		return errors.New("participant is under probation")
@@ -87,20 +59,13 @@
 		if returnErr != nil {
 			return returnErr
 		}
->>>>>>> 5235f4f7
 
 		if staked {
 			return nil
 		}
 	}
 
-<<<<<<< HEAD
-	// TODO: XXX: This error gets value from asynchronous goroutine. This
-	// structure here is wrong. The error will be never handled.
-	return returnErr
-=======
 	return nil
->>>>>>> 5235f4f7
 }
 
 func (d *Avail) stakeParticipant(shouldWait bool, nodeType string) error {
