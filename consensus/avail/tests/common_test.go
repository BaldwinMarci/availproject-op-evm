--- conflicted
+++ resolved
@@ -1,202 +1,11 @@
 package tests
 
 import (
-	"crypto/ecdsa"
-	"crypto/rand"
-	"math/big"
 	"testing"
 
 	"github.com/0xPolygon/polygon-edge/blockchain"
-	"github.com/0xPolygon/polygon-edge/chain"
-	edge_crypto "github.com/0xPolygon/polygon-edge/crypto"
-	"github.com/0xPolygon/polygon-edge/state"
-	itrie "github.com/0xPolygon/polygon-edge/state/immutable-trie"
-	"github.com/0xPolygon/polygon-edge/state/runtime/evm"
-	"github.com/0xPolygon/polygon-edge/state/runtime/precompiled"
 	"github.com/0xPolygon/polygon-edge/types"
-	"github.com/ethereum/go-ethereum/crypto"
-	"github.com/hashicorp/go-hclog"
-	"github.com/maticnetwork/avail-settlement/pkg/block"
 )
-
-<<<<<<< HEAD
-type dumbActiveSequencerQuerier struct{}
-
-func (dasq *dumbActiveSequencerQuerier) Get() ([]types.Address, error)          { return nil, nil }
-func (dasq *dumbActiveSequencerQuerier) Contains(_ types.Address) (bool, error) { return true, nil }
-
-type BlockFactory interface {
-	BuildBlock(parent *types.Block, txs []*types.Transaction) *types.Block
-}
-
-type BasicBlockFactory struct {
-	Executor *state.Executor
-	Coinbase types.Address
-	SignKey  *ecdsa.PrivateKey
-
-	T *testing.T
-}
-
-func NewBasicBlockFactory(t *testing.T, executor *state.Executor, coinbaseAddr types.Address, signKey *ecdsa.PrivateKey) BlockFactory {
-	return &BasicBlockFactory{
-		Executor: executor,
-		Coinbase: coinbaseAddr,
-		SignKey:  signKey,
-
-		T: t,
-	}
-}
-
-func (bbf *BasicBlockFactory) BuildBlock(parent *types.Block, txs []*types.Transaction) *types.Block {
-	header := &types.Header{
-		ParentHash: parent.Hash(),
-		Number:     parent.Number() + 1,
-		Miner:      bbf.Coinbase.Bytes(),
-		Nonce:      types.Nonce{},
-		GasLimit:   parent.Header.GasLimit, // TODO(tuommaki): This needs adjusting.
-		Timestamp:  uint64(time.Now().Unix()),
-	}
-
-	transition, err := bbf.Executor.BeginTxn(parent.Header.StateRoot, header, bbf.Coinbase)
-	if err != nil {
-		bbf.T.Fatal(err)
-	}
-
-	for _, tx := range txs {
-		err := transition.Write(tx)
-		if err != nil {
-			// TODO(tuommaki): This needs re-assesment. Theoretically there
-			// should NEVER be situation where fraud proof transaction writing
-			// could fail and hence panic here is appropriate. There is some
-			// debugging aspects though, which might need revisiting,
-			// especially if the malicious block can cause situation where this
-			// section fails - it would then defeat the purpose of watch tower.
-			bbf.T.Fatal(err)
-		}
-	}
-
-	// Commit the changes
-	_, root := transition.Commit()
-
-	// Update the header
-	header.StateRoot = root
-	header.GasUsed = transition.TotalGas()
-
-	// Build the actual blk
-	// The header hash is computed inside buildBlock
-	blk := consensus.BuildBlock(consensus.BuildBlockParams{
-		Header:   header,
-		Txns:     txs,
-		Receipts: transition.Receipts(),
-	})
-
-	err = block.PutValidatorExtra(blk.Header, &block.ValidatorExtra{Validators: []types.Address{bbf.Coinbase}})
-	if err != nil {
-		bbf.T.Fatalf("put validator extra failed: %s", err)
-	}
-
-	blk.Header, err = block.WriteSeal(bbf.SignKey, blk.Header)
-	if err != nil {
-		bbf.T.Fatalf("sealing block failed: %s", err)
-	}
-
-	// Compute the hash, this is only a provisional hash since the final one
-	// is sealed after all the committed seals
-	blk.Header.ComputeHash()
-
-	return blk
-}
-
-=======
->>>>>>> 601d84c8
-func newAccount(t *testing.T) (types.Address, *ecdsa.PrivateKey) {
-	t.Helper()
-
-	privateKey, err := ecdsa.GenerateKey(crypto.S256(), rand.Reader)
-	if err != nil {
-		t.Fatal(err)
-	}
-
-	pk := privateKey.Public().(*ecdsa.PublicKey)
-	address := edge_crypto.PubKeyToAddress(pk)
-
-	return address, privateKey
-}
-
-func newBlockchain(t *testing.T) (*state.Executor, *blockchain.Blockchain) {
-	chain := newChain(t)
-	executor := newInMemExecutor(t, chain)
-
-	gr := executor.WriteGenesis(chain.Genesis.Alloc)
-	chain.Genesis.StateRoot = gr
-
-	bchain, err := blockchain.NewBlockchain(hclog.Default(), "", chain, nil, executor)
-	if err != nil {
-		t.Fatal(err)
-	}
-
-<<<<<<< HEAD
-	bchain.SetConsensus(avail.NewVerifier(&dumbActiveSequencerQuerier{}, hclog.Default()))
-=======
-	bchain.SetConsensus(block.NewVerifier(hclog.Default()))
->>>>>>> 601d84c8
-
-	executor.GetHash = bchain.GetHashHelper
-
-	err = bchain.ComputeGenesis()
-	if err != nil {
-		t.Fatal(err)
-	}
-
-	return executor, bchain
-}
-
-func newInMemExecutor(t *testing.T, c *chain.Chain) *state.Executor {
-	t.Helper()
-
-	storage := itrie.NewMemoryStorage()
-	st := itrie.NewState(storage)
-
-	e := state.NewExecutor(c.Params, st, hclog.Default())
-
-	e.SetRuntime(precompiled.NewPrecompiled())
-	e.SetRuntime(evm.NewEVM())
-
-	return e
-}
-
-func newChain(t *testing.T) *chain.Chain {
-	balance := new(big.Int)
-	balance.SetString("0x3635c9adc5dea00000", 16)
-
-	return &chain.Chain{
-		Genesis: &chain.Genesis{
-			Alloc: map[types.Address]*chain.GenesisAccount{
-				types.StringToAddress("0x064A4a5053F3de5eacF5E72A2E97D5F9CF55f031"): &chain.GenesisAccount{
-					Balance: balance,
-				},
-			},
-		},
-		Params: &chain.Params{
-			Forks: &chain.Forks{
-				Homestead:      new(chain.Fork),
-				Byzantium:      new(chain.Fork),
-				Constantinople: new(chain.Fork),
-				Petersburg:     new(chain.Fork),
-				Istanbul:       new(chain.Fork),
-				EIP150:         new(chain.Fork),
-				EIP158:         new(chain.Fork),
-				EIP155:         new(chain.Fork),
-			},
-			ChainID: 100,
-			Engine: map[string]interface{}{
-				"avail": map[string]interface{}{
-					"mechanisms": []string{"sequencer", "validator"},
-				},
-			},
-		},
-	}
-}
 
 func getHeadBlock(t *testing.T, blockchain *blockchain.Blockchain) *types.Block {
 	var head *types.Block
