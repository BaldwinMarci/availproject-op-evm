package avail

import (
	"context"
	"crypto/ecdsa"
	"fmt"
<<<<<<< HEAD
=======
	"github.com/maticnetwork/avail-settlement/consensus/avail/validator"
>>>>>>> 41bd1173
	"os"
	"time"

	"github.com/0xPolygon/polygon-edge/blockchain"
	"github.com/0xPolygon/polygon-edge/consensus"
	"github.com/0xPolygon/polygon-edge/crypto"
	"github.com/0xPolygon/polygon-edge/helper/progress"
	"github.com/0xPolygon/polygon-edge/network"
	"github.com/0xPolygon/polygon-edge/secrets"
	"github.com/0xPolygon/polygon-edge/state"
	"github.com/0xPolygon/polygon-edge/syncer"
	"github.com/0xPolygon/polygon-edge/txpool"
	"github.com/0xPolygon/polygon-edge/types"
	"github.com/centrifuge/go-substrate-rpc-client/v4/signature"
	avail_types "github.com/centrifuge/go-substrate-rpc-client/v4/types"
	"github.com/ethereum/go-ethereum/accounts"
	"github.com/ethereum/go-ethereum/accounts/keystore"
	"github.com/ethereum/go-ethereum/common"
	"github.com/hashicorp/go-hclog"
	"github.com/maticnetwork/avail-settlement/consensus/avail/validator"
	"github.com/maticnetwork/avail-settlement/pkg/avail"
	"github.com/maticnetwork/avail-settlement/pkg/staking"
)

const (
	// 1 AVL == 10^18 Avail fractions.
	AVL = 1_000_000_000_000_000_000

	// DefaultBlockProductionIntervalS - In seconds, default block loop production attempt interval
	DefaultBlockProductionIntervalS = 1

	// AvailApplicationKey is the App Key that distincts Avail Settlement Layer
	// data in Avail.
	AvailApplicationKey = "avail-settlement"

	// For now hand coded address of the sequencer
	SequencerAddress = "0xF817d12e6933BbA48C14D4c992719B46aD9f5f61"

	// For now hand coded address of the watch tower
	WatchTowerAddress = "0xF817d12e6933BbA48C14D4c992719B46aD9f5f61"

	// StakingPollPeersIntervalMs interval to wait for when waiting for peer sto come up before staking
	StakingPollPeersIntervalMs = 200
)

type Config struct {
	AvailAddr       string
	Bootnode        bool
	AccountFilePath string
}

// Dev consensus protocol seals any new transaction immediately
type Avail struct {
	logger     hclog.Logger
	mechanisms []MechanismType
	nodeType   MechanismType

	syncer syncer.Syncer // Reference to the sync protocol

	notifyCh chan struct{}
	closeCh  chan struct{}

	availAppID avail_types.U32
	signKey    *ecdsa.PrivateKey
	minerAddr  types.Address

	interval uint64
	txpool   *txpool.TxPool

	blockchain *blockchain.Blockchain
	executor   *state.Executor
	verifier   blockchain.Verifier

	updateCh chan struct{} // nolint:unused // Update channel

	network        *network.Server // Reference to the networking layer
	secretsManager secrets.SecretsManager
	blockTime      time.Duration // Minimum block generation time in seconds

	availAccount signature.KeyringPair
	availClient  avail.Client
	availSender  avail.Sender
	stakingNode  staking.Node

	blockProductionIntervalSec uint64
<<<<<<< HEAD
	validator                  validator.Validator
=======

	validator validator.Validator
>>>>>>> 41bd1173
}

// Factory returns the consensus factory method
func Factory(config Config) func(params *consensus.Params) (consensus.Consensus, error) {
	return func(params *consensus.Params) (consensus.Consensus, error) {
		logger := params.Logger.Named("avail")

		bs, err := params.SecretsManager.GetSecret(secrets.ValidatorKey)
		if err != nil {
			panic("can't find validator key! - " + err.Error())
		}

		validatorKey, err := crypto.BytesToECDSAPrivateKey(bs)
		if err != nil {
			panic("validator key decoding failed: " + err.Error())
		}

		validatorAddr := crypto.PubKeyToAddress(&validatorKey.PublicKey)

		asq := staking.NewActiveParticipantsQuerier(params.Blockchain, params.Executor, logger)

		d := &Avail{
			logger:         logger,
			notifyCh:       make(chan struct{}),
			closeCh:        make(chan struct{}),
			blockchain:     params.Blockchain,
			executor:       params.Executor,
			verifier:       staking.NewVerifier(asq, logger.Named("verifier")),
			txpool:         params.TxPool,
			secretsManager: params.SecretsManager,
			network:        params.Network,
			blockTime:      time.Duration(params.BlockTime) * time.Second,
			nodeType:       MechanismType(params.NodeType),
			syncer: syncer.NewSyncer(
				params.Logger,
				params.Network,
				params.Blockchain,
				time.Duration(params.BlockTime)*3*time.Second,
			),
<<<<<<< HEAD
			signKey:                    validatorKey,
			minerAddr:                  validatorAddr,
			validator:                  validator.New(params.Blockchain, params.Executor, validatorAddr, logger),
			blockProductionIntervalSec: DefaultBlockProductionIntervalS,
=======
			signKey:   validatorKey,
			minerAddr: validatorAddr,
			validator: validator.New(params.Blockchain, params.Executor, validatorAddr),
>>>>>>> 41bd1173
		}

		if d.mechanisms, err = ParseMechanismConfigTypes(params.Config.Config["mechanisms"]); err != nil {
			return nil, fmt.Errorf("invalid avail mechanism type/s provided")
		}

		if d.nodeType == BootstrapSequencer && !config.Bootnode {
			return nil, fmt.Errorf("invalid avail node type provided: cannot specify bootstrap-sequencer type without -bootnode flag")
		}

		if d.nodeType == Sequencer && config.Bootnode {
			d.nodeType = BootstrapSequencer
		}

		d.availClient, err = avail.NewClient(config.AvailAddr)
		if err != nil {
			return nil, err
		}

		rawInterval, ok := params.Config.Config["interval"]
		if ok {
			interval, ok := rawInterval.(uint64)
			if !ok {
				return nil, fmt.Errorf("interval expected int")
			}

			d.interval = interval
		}

<<<<<<< HEAD
		blockProductionIntervalSecRaw, ok := params.Config.Config["blockProductionIntervalSec"]
		if ok {
			blockProductionIntervalSec, ok := blockProductionIntervalSecRaw.(uint64)
			if !ok {
				return nil, fmt.Errorf("blockProductionIntervalSec expected int")
			}

			d.blockProductionIntervalSec = blockProductionIntervalSec
		}

		accountBytes, err := os.ReadFile(config.AccountFilePath)
		if err != nil {
			return nil, fmt.Errorf("failure to read account file '%s'", err)
		}

		d.availAccount, err = avail.NewAccountFromMnemonic(string(accountBytes))
=======
		accountBytes, err := os.ReadFile(config.AccountFilePath)
>>>>>>> 41bd1173
		if err != nil {
			return nil, fmt.Errorf("failure to read account file '%s'", err)
		}

<<<<<<< HEAD
		d.availAppID, err = avail.EnsureApplicationKeyExists(d.availClient, AvailApplicationKey, d.availAccount)
=======
		d.availAccount, err = avail.NewAccountFromMnemonic(string(accountBytes))
>>>>>>> 41bd1173
		if err != nil {
			return nil, err
		}

		if d.availAppID, err = avail.QueryAppID(d.availClient, AvailApplicationKey); err != nil {
			if err == avail.ErrAppIDNotFound {
				d.logger.Debug("Application key not found. Creating new one...", "app_key", AvailApplicationKey)
				d.availAppID, err = avail.EnsureApplicationKeyExists(d.availClient, AvailApplicationKey, d.availAccount)
				if err != nil {
					return nil, err
				}
			}

			return nil, err
		}

		d.availSender = avail.NewSender(d.availClient, d.availAppID, d.availAccount)
		d.stakingNode = staking.NewNode(d.blockchain, d.executor, d.availSender, d.logger, staking.NodeType(d.nodeType))

		return d, nil
	}
}

// Initialize initializes the consensus
func (d *Avail) Initialize() error {
	return nil
}

// Start starts the consensus mechanism
// TODO: GRPC interface and listener, validator sequence and initialization as well P2P networking
func (d *Avail) Start() error {
	var (
		activeParticipantsQuerier = staking.NewActiveParticipantsQuerier(d.blockchain, d.executor, d.logger)
		account                   = accounts.Account{Address: common.Address(d.minerAddr)}
		key                       = &keystore.Key{PrivateKey: d.signKey}
	)

	// Enable P2P gossiping.
	d.txpool.SetSealing(true)

	// Start P2P syncing.
	go d.startSyncing()

	d.logger.Info("About to process node staking...", "node_type", d.nodeType)
	if err := d.ensureStaked(nil, activeParticipantsQuerier); err != nil {
		return err
	}

	switch d.nodeType {
	case Sequencer, BootstrapSequencer:
		sequencerWorker, _ := NewSequencer(
			d.logger.Named(d.nodeType.LogString()), d.blockchain, d.executor, d.txpool,
			d.validator, d.availClient, d.availAccount, d.availAppID,
			d.signKey, d.minerAddr, d.nodeType, activeParticipantsQuerier, d.stakingNode, d.availSender, d.closeCh,
			d.blockTime, d.blockProductionIntervalSec,
		)
		go func() {
			if err := sequencerWorker.Run(accounts.Account{Address: common.Address(d.minerAddr)}, &keystore.Key{PrivateKey: d.signKey}); err != nil {
				panic(err)
			}
		}()
	case WatchTower:
		go d.runWatchTower(activeParticipantsQuerier, account, key)
	default:
		return fmt.Errorf("invalid node type: %q", d.nodeType)
	}

	return nil
}

func (d *Avail) startSyncing() {
	// Start the syncer
	err := d.syncer.Start()
	if err != nil {
		panic(fmt.Sprintf("starting blockchain sync failed: %s", err))
	}

	syncFunc := func(blk *types.Block) bool {
		d.txpool.ResetWithHeaders(blk.Header)
		return false
	}

	err = d.syncer.Sync(syncFunc)
	if err != nil {
		panic(fmt.Sprintf("syncing blockchain failed: %s", err))
	}
}

// REQUIRED BASE INTERFACE METHODS //

func (d *Avail) VerifyHeader(header *types.Header) error {
	return d.verifier.VerifyHeader(header)
}

func (d *Avail) ProcessHeaders(headers []*types.Header) error {
	return d.verifier.ProcessHeaders(headers)
}

func (d *Avail) GetBlockCreator(header *types.Header) (types.Address, error) {
	return d.verifier.GetBlockCreator(header)
}

// PreCommitState a hook to be called before finalizing state transition on inserting block
func (d *Avail) PreCommitState(header *types.Header, tx *state.Transition) error {
	return d.verifier.PreCommitState(header, tx)
}

func (d *Avail) GetSyncProgression() *progress.Progression {
	return nil //d.syncer.GetSyncProgression()
}

func (d *Avail) Prepare(header *types.Header) error {
	// TODO: Remove
	return nil
}

func (d *Avail) Seal(block *types.Block, ctx context.Context) (*types.Block, error) {
	// TODO: Remove
	return nil, nil
}

func (d *Avail) Close() error {
	close(d.closeCh)

	return nil
}<|MERGE_RESOLUTION|>--- conflicted
+++ resolved
@@ -4,10 +4,6 @@
 	"context"
 	"crypto/ecdsa"
 	"fmt"
-<<<<<<< HEAD
-=======
-	"github.com/maticnetwork/avail-settlement/consensus/avail/validator"
->>>>>>> 41bd1173
 	"os"
 	"time"
 
@@ -93,12 +89,7 @@
 	stakingNode  staking.Node
 
 	blockProductionIntervalSec uint64
-<<<<<<< HEAD
 	validator                  validator.Validator
-=======
-
-	validator validator.Validator
->>>>>>> 41bd1173
 }
 
 // Factory returns the consensus factory method
@@ -138,16 +129,10 @@
 				params.Blockchain,
 				time.Duration(params.BlockTime)*3*time.Second,
 			),
-<<<<<<< HEAD
 			signKey:                    validatorKey,
 			minerAddr:                  validatorAddr,
 			validator:                  validator.New(params.Blockchain, params.Executor, validatorAddr, logger),
 			blockProductionIntervalSec: DefaultBlockProductionIntervalS,
-=======
-			signKey:   validatorKey,
-			minerAddr: validatorAddr,
-			validator: validator.New(params.Blockchain, params.Executor, validatorAddr),
->>>>>>> 41bd1173
 		}
 
 		if d.mechanisms, err = ParseMechanismConfigTypes(params.Config.Config["mechanisms"]); err != nil {
@@ -177,7 +162,6 @@
 			d.interval = interval
 		}
 
-<<<<<<< HEAD
 		blockProductionIntervalSecRaw, ok := params.Config.Config["blockProductionIntervalSec"]
 		if ok {
 			blockProductionIntervalSec, ok := blockProductionIntervalSecRaw.(uint64)
@@ -192,20 +176,7 @@
 		if err != nil {
 			return nil, fmt.Errorf("failure to read account file '%s'", err)
 		}
-
 		d.availAccount, err = avail.NewAccountFromMnemonic(string(accountBytes))
-=======
-		accountBytes, err := os.ReadFile(config.AccountFilePath)
->>>>>>> 41bd1173
-		if err != nil {
-			return nil, fmt.Errorf("failure to read account file '%s'", err)
-		}
-
-<<<<<<< HEAD
-		d.availAppID, err = avail.EnsureApplicationKeyExists(d.availClient, AvailApplicationKey, d.availAccount)
-=======
-		d.availAccount, err = avail.NewAccountFromMnemonic(string(accountBytes))
->>>>>>> 41bd1173
 		if err != nil {
 			return nil, err
 		}
