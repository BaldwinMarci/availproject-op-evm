package avail

import (
	"context"
	"crypto/ecdsa"
	"fmt"
	"os"
	"time"

	"github.com/0xPolygon/polygon-edge/blockchain"
	"github.com/0xPolygon/polygon-edge/consensus"
	"github.com/0xPolygon/polygon-edge/crypto"
	"github.com/0xPolygon/polygon-edge/helper/progress"
	"github.com/0xPolygon/polygon-edge/network"
	"github.com/0xPolygon/polygon-edge/secrets"
	"github.com/0xPolygon/polygon-edge/state"
	"github.com/0xPolygon/polygon-edge/syncer"
	"github.com/0xPolygon/polygon-edge/txpool"
	"github.com/0xPolygon/polygon-edge/types"
	"github.com/centrifuge/go-substrate-rpc-client/v4/signature"
	avail_types "github.com/centrifuge/go-substrate-rpc-client/v4/types"
	"github.com/ethereum/go-ethereum/accounts"
	"github.com/ethereum/go-ethereum/accounts/keystore"
	"github.com/ethereum/go-ethereum/common"
	"github.com/hashicorp/go-hclog"
	"github.com/maticnetwork/avail-settlement/consensus/avail/validator"
	"github.com/maticnetwork/avail-settlement/pkg/avail"
	"github.com/maticnetwork/avail-settlement/pkg/staking"
)

const (
	// 1 AVL == 10^18 Avail fractions.
	AVL = 1_000_000_000_000_000_000

	// AvailApplicationKey is the App Key that distincts Avail Settlement Layer
	// data in Avail.
	AvailApplicationKey = "avail-settlement"

	// For now hand coded address of the sequencer
	SequencerAddress = "0xF817d12e6933BbA48C14D4c992719B46aD9f5f61"

	// For now hand coded address of the watch tower
	WatchTowerAddress = "0xF817d12e6933BbA48C14D4c992719B46aD9f5f61"

	// StakingPollPeersIntervalMs interval to wait for when waiting for peer sto come up before staking
	StakingPollPeersIntervalMs = 200
)

type Config struct {
	AvailAddr       string
	Bootnode        bool
	AccountFilePath string
}

// Dev consensus protocol seals any new transaction immediately
type Avail struct {
	logger     hclog.Logger
	mechanisms []MechanismType
	nodeType   MechanismType

	syncer syncer.Syncer // Reference to the sync protocol

	notifyCh chan struct{}
	closeCh  chan struct{}

	availAppID avail_types.U32
	signKey    *ecdsa.PrivateKey
	minerAddr  types.Address

	interval uint64
	txpool   *txpool.TxPool

	blockchain *blockchain.Blockchain
	executor   *state.Executor
	verifier   blockchain.Verifier

	updateCh chan struct{} // nolint:unused // Update channel

	network        *network.Server // Reference to the networking layer
	secretsManager secrets.SecretsManager
	blockTime      time.Duration // Minimum block generation time in seconds

	availAccount signature.KeyringPair
	availClient  avail.Client
	availSender  avail.Sender
	stakingNode  staking.Node

<<<<<<< HEAD
	validator validator.Validator
=======
	blockProductionIntervalSec uint64
>>>>>>> 3bdea141
}

// Factory returns the consensus factory method
func Factory(config Config) func(params *consensus.Params) (consensus.Consensus, error) {
	return func(params *consensus.Params) (consensus.Consensus, error) {
		logger := params.Logger.Named("avail")

		bs, err := params.SecretsManager.GetSecret(secrets.ValidatorKey)
		if err != nil {
			panic("can't find validator key! - " + err.Error())
		}

		validatorKey, err := crypto.BytesToECDSAPrivateKey(bs)
		if err != nil {
			panic("validator key decoding failed: " + err.Error())
		}

		validatorAddr := crypto.PubKeyToAddress(&validatorKey.PublicKey)

		asq := staking.NewActiveParticipantsQuerier(params.Blockchain, params.Executor, logger)

		d := &Avail{
			logger:         logger,
			notifyCh:       make(chan struct{}),
			closeCh:        make(chan struct{}),
			blockchain:     params.Blockchain,
			executor:       params.Executor,
			verifier:       staking.NewVerifier(asq, logger.Named("verifier")),
			txpool:         params.TxPool,
			secretsManager: params.SecretsManager,
			network:        params.Network,
			blockTime:      time.Duration(params.BlockTime) * time.Second,
			nodeType:       MechanismType(params.NodeType),
			syncer: syncer.NewSyncer(
				params.Logger,
				params.Network,
				params.Blockchain,
				time.Duration(params.BlockTime)*3*time.Second,
			),
			signKey:   validatorKey,
			minerAddr: validatorAddr,
<<<<<<< HEAD
			validator: validator.New(params.Blockchain, params.Executor, validatorAddr, logger),
=======

			blockProductionIntervalSec: 1,
>>>>>>> 3bdea141
		}

		if d.mechanisms, err = ParseMechanismConfigTypes(params.Config.Config["mechanisms"]); err != nil {
			return nil, fmt.Errorf("invalid avail mechanism type/s provided")
		}

		if d.nodeType == BootstrapSequencer && !config.Bootnode {
			return nil, fmt.Errorf("invalid avail node type provided: cannot specify bootstrap-sequencer type without -bootnode flag")
		}

		if d.nodeType == Sequencer && config.Bootnode {
			d.nodeType = BootstrapSequencer
		}

		d.availClient, err = avail.NewClient(config.AvailAddr)
		if err != nil {
			return nil, err
		}

		rawInterval, ok := params.Config.Config["interval"]
		if ok {
			interval, ok := rawInterval.(uint64)
			if !ok {
				return nil, fmt.Errorf("interval expected int")
			}

			d.interval = interval
		}

<<<<<<< HEAD
		accountBytes, err := os.ReadFile(config.AccountFilePath)
=======
		blockProductionIntervalSecRaw, ok := params.Config.Config["blockProductionIntervalSec"]
		if ok {
			blockProductionIntervalSec, ok := blockProductionIntervalSecRaw.(uint64)
			if !ok {
				return nil, fmt.Errorf("blockProductionIntervalSec expected int")
			}

			d.blockProductionIntervalSec = blockProductionIntervalSec
		}

		d.availAccount, err = avail.NewAccount()
>>>>>>> 3bdea141
		if err != nil {
			return nil, fmt.Errorf("failure to read account file '%s'", err)
		}

<<<<<<< HEAD
		d.availAccount, err = avail.NewAccountFromMnemonic(string(accountBytes))
=======
		// 5 AVLs
		err = avail.DepositBalance(d.availClient, d.availAccount, 5*AVL)
>>>>>>> 3bdea141
		if err != nil {
			return nil, err
		}

<<<<<<< HEAD
		if d.availAppID, err = avail.QueryAppID(d.availClient, AvailApplicationKey); err != nil {
			if err == avail.ErrAppIDNotFound {
				d.logger.Debug("Application key not found. Creating new one...", "app_key", AvailApplicationKey)
				d.availAppID, err = avail.EnsureApplicationKeyExists(d.availClient, AvailApplicationKey, d.availAccount)
				if err != nil {
					return nil, err
				}
			}

=======
		d.availAppID, err = avail.EnsureApplicationKeyExists(d.availClient, AvailApplicationKey, d.availAccount)
		if err != nil {
>>>>>>> 3bdea141
			return nil, err
		}

		d.availSender = avail.NewSender(d.availClient, d.availAppID, d.availAccount)
		d.stakingNode = staking.NewNode(d.blockchain, d.executor, d.availSender, d.logger, staking.NodeType(d.nodeType))

		return d, nil
	}
}

// Initialize initializes the consensus
func (d *Avail) Initialize() error {
	return nil
}

// Start starts the consensus mechanism
// TODO: GRPC interface and listener, validator sequence and initialization as well P2P networking
func (d *Avail) Start() error {
	var (
		activeParticipantsQuerier = staking.NewActiveParticipantsQuerier(d.blockchain, d.executor, d.logger)
		account                   = accounts.Account{Address: common.Address(d.minerAddr)}
		key                       = &keystore.Key{PrivateKey: d.signKey}
	)

	// Enable P2P gossiping.
	d.txpool.SetSealing(true)

	// Start P2P syncing.
	go d.startSyncing()

	// Prior we continue with node bootstrap, we are first going to ensure that
	// node is properly staked and keep checking if node is staked properly as a separated goroutine.
	activeParticipantsQuerier := staking.NewActiveParticipantsQuerier(d.blockchain, d.executor, d.logger)

	d.logger.Info("About to process node staking...", "node_type", d.nodeType)

	if err := d.ensureStaked(nil, activeParticipantsQuerier); err != nil {
		return err
	}

	switch d.nodeType {
	case Sequencer, BootstrapSequencer:
<<<<<<< HEAD
		sequencerWorker, _ := NewSequencer(
			d.logger.Named(d.nodeType.LogString()), d.blockchain, d.executor, d.txpool,
			d.validator, d.availClient, d.availAccount, d.availAppID,
			d.signKey, d.minerAddr, d.nodeType, activeParticipantsQuerier, d.stakingNode, d.availSender, d.closeCh,
			d.blockTime,
		)
		go func() {
			if err := sequencerWorker.Run(accounts.Account{Address: common.Address(d.minerAddr)}, &keystore.Key{PrivateKey: d.signKey}); err != nil {
				panic(err)
			}
		}()
=======
		go d.runSequencer(activeParticipantsQuerier, account, key)
	case Validator:
		go d.runValidator()
>>>>>>> 3bdea141
	case WatchTower:
		go d.runWatchTower(activeParticipantsQuerier, account, key)
	default:
		return fmt.Errorf("invalid node type: %q", d.nodeType)
	}

	return nil
}

func (d *Avail) startSyncing() {
	// Start the syncer
	err := d.syncer.Start()
	if err != nil {
		panic(fmt.Sprintf("starting blockchain sync failed: %s", err))
	}

	syncFunc := func(blk *types.Block) bool {
		d.txpool.ResetWithHeaders(blk.Header)
		return false
	}

	err = d.syncer.Sync(syncFunc)
	if err != nil {
		panic(fmt.Sprintf("syncing blockchain failed: %s", err))
	}
}

// REQUIRED BASE INTERFACE METHODS //

func (d *Avail) VerifyHeader(header *types.Header) error {
	return d.verifier.VerifyHeader(header)
}

func (d *Avail) ProcessHeaders(headers []*types.Header) error {
	return d.verifier.ProcessHeaders(headers)
}

func (d *Avail) GetBlockCreator(header *types.Header) (types.Address, error) {
	return d.verifier.GetBlockCreator(header)
}

// PreCommitState a hook to be called before finalizing state transition on inserting block
func (d *Avail) PreCommitState(header *types.Header, tx *state.Transition) error {
	return d.verifier.PreCommitState(header, tx)
}

func (d *Avail) GetSyncProgression() *progress.Progression {
	return nil //d.syncer.GetSyncProgression()
}

func (d *Avail) Prepare(header *types.Header) error {
	// TODO: Remove
	return nil
}

func (d *Avail) Seal(block *types.Block, ctx context.Context) (*types.Block, error) {
	// TODO: Remove
	return nil, nil
}

func (d *Avail) Close() error {
	close(d.closeCh)

	return nil
}<|MERGE_RESOLUTION|>--- conflicted
+++ resolved
@@ -85,11 +85,8 @@
 	availSender  avail.Sender
 	stakingNode  staking.Node
 
-<<<<<<< HEAD
-	validator validator.Validator
-=======
 	blockProductionIntervalSec uint64
->>>>>>> 3bdea141
+	validator                  validator.Validator
 }
 
 // Factory returns the consensus factory method
@@ -129,14 +126,10 @@
 				params.Blockchain,
 				time.Duration(params.BlockTime)*3*time.Second,
 			),
-			signKey:   validatorKey,
-			minerAddr: validatorAddr,
-<<<<<<< HEAD
-			validator: validator.New(params.Blockchain, params.Executor, validatorAddr, logger),
-=======
-
+			signKey:                    validatorKey,
+			minerAddr:                  validatorAddr,
+			validator:                  validator.New(params.Blockchain, params.Executor, validatorAddr, logger),
 			blockProductionIntervalSec: 1,
->>>>>>> 3bdea141
 		}
 
 		if d.mechanisms, err = ParseMechanismConfigTypes(params.Config.Config["mechanisms"]); err != nil {
@@ -166,9 +159,6 @@
 			d.interval = interval
 		}
 
-<<<<<<< HEAD
-		accountBytes, err := os.ReadFile(config.AccountFilePath)
-=======
 		blockProductionIntervalSecRaw, ok := params.Config.Config["blockProductionIntervalSec"]
 		if ok {
 			blockProductionIntervalSec, ok := blockProductionIntervalSecRaw.(uint64)
@@ -179,36 +169,23 @@
 			d.blockProductionIntervalSec = blockProductionIntervalSec
 		}
 
-		d.availAccount, err = avail.NewAccount()
->>>>>>> 3bdea141
+		accountBytes, err := os.ReadFile(config.AccountFilePath)
 		if err != nil {
 			return nil, fmt.Errorf("failure to read account file '%s'", err)
 		}
 
-<<<<<<< HEAD
 		d.availAccount, err = avail.NewAccountFromMnemonic(string(accountBytes))
-=======
-		// 5 AVLs
-		err = avail.DepositBalance(d.availClient, d.availAccount, 5*AVL)
->>>>>>> 3bdea141
 		if err != nil {
 			return nil, err
 		}
 
-<<<<<<< HEAD
-		if d.availAppID, err = avail.QueryAppID(d.availClient, AvailApplicationKey); err != nil {
-			if err == avail.ErrAppIDNotFound {
-				d.logger.Debug("Application key not found. Creating new one...", "app_key", AvailApplicationKey)
-				d.availAppID, err = avail.EnsureApplicationKeyExists(d.availClient, AvailApplicationKey, d.availAccount)
-				if err != nil {
-					return nil, err
-				}
-			}
-
-=======
 		d.availAppID, err = avail.EnsureApplicationKeyExists(d.availClient, AvailApplicationKey, d.availAccount)
 		if err != nil {
->>>>>>> 3bdea141
+			return nil, err
+		}
+
+		d.availAppID, err = avail.EnsureApplicationKeyExists(d.availClient, AvailApplicationKey, d.availAccount)
+		if err != nil {
 			return nil, err
 		}
 
@@ -239,35 +216,24 @@
 	// Start P2P syncing.
 	go d.startSyncing()
 
-	// Prior we continue with node bootstrap, we are first going to ensure that
-	// node is properly staked and keep checking if node is staked properly as a separated goroutine.
-	activeParticipantsQuerier := staking.NewActiveParticipantsQuerier(d.blockchain, d.executor, d.logger)
-
 	d.logger.Info("About to process node staking...", "node_type", d.nodeType)
-
 	if err := d.ensureStaked(nil, activeParticipantsQuerier); err != nil {
 		return err
 	}
 
 	switch d.nodeType {
 	case Sequencer, BootstrapSequencer:
-<<<<<<< HEAD
 		sequencerWorker, _ := NewSequencer(
 			d.logger.Named(d.nodeType.LogString()), d.blockchain, d.executor, d.txpool,
 			d.validator, d.availClient, d.availAccount, d.availAppID,
 			d.signKey, d.minerAddr, d.nodeType, activeParticipantsQuerier, d.stakingNode, d.availSender, d.closeCh,
-			d.blockTime,
+			d.blockTime, d.blockProductionIntervalSec,
 		)
 		go func() {
 			if err := sequencerWorker.Run(accounts.Account{Address: common.Address(d.minerAddr)}, &keystore.Key{PrivateKey: d.signKey}); err != nil {
 				panic(err)
 			}
 		}()
-=======
-		go d.runSequencer(activeParticipantsQuerier, account, key)
-	case Validator:
-		go d.runValidator()
->>>>>>> 3bdea141
 	case WatchTower:
 		go d.runWatchTower(activeParticipantsQuerier, account, key)
 	default:
