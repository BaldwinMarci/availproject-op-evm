package avail

import (
	"context"
	"crypto/ecdsa"
	"fmt"
	"math/big"
	"time"

	"github.com/0xPolygon/polygon-edge/blockchain"
	"github.com/0xPolygon/polygon-edge/chain"
	"github.com/0xPolygon/polygon-edge/consensus"
	"github.com/0xPolygon/polygon-edge/crypto"
	"github.com/0xPolygon/polygon-edge/helper/progress"
	"github.com/0xPolygon/polygon-edge/network"
	"github.com/0xPolygon/polygon-edge/syncer"

	"github.com/0xPolygon/polygon-edge/secrets"
	"github.com/0xPolygon/polygon-edge/state"
	"github.com/0xPolygon/polygon-edge/txpool"
	"github.com/0xPolygon/polygon-edge/types"
	"github.com/ethereum/go-ethereum/accounts"
	"github.com/ethereum/go-ethereum/accounts/keystore"
	"github.com/ethereum/go-ethereum/common"
	"github.com/hashicorp/go-hclog"
	"github.com/maticnetwork/avail-settlement/pkg/avail"
	"github.com/maticnetwork/avail-settlement/pkg/staking"
	"github.com/maticnetwork/avail-settlement/pkg/test"
)

const (
	// For now hand coded address of the sequencer
	SequencerAddress = "0xF817d12e6933BbA48C14D4c992719B46aD9f5f61"

	// For now hand coded address of the watch tower
	WatchTowerAddress = "0xF817d12e6933BbA48C14D4c992719B46aD9f5f61"
)

type Config struct {
	AvailAddr string
}

// Dev consensus protocol seals any new transaction immediately
type Avail struct {
	logger      hclog.Logger
	availClient avail.Client
	mechanisms  []MechanismType
	nodeType    MechanismType

	syncer syncer.Syncer // Reference to the sync protocol

	notifyCh chan struct{}
	closeCh  chan struct{}

	validatorKey     *ecdsa.PrivateKey // nolint:unused // Private key for the validator
	validatorKeyAddr types.Address     // nolint:unused

	interval uint64
	txpool   *txpool.TxPool

	blockchain *blockchain.Blockchain
	executor   *state.Executor
	verifier   blockchain.Verifier

	updateCh chan struct{} // nolint:unused // Update channel

	network        *network.Server // Reference to the networking layer
	secretsManager secrets.SecretsManager
	blockTime      time.Duration // Minimum block generation time in seconds
}

// Factory returns the consensus factory method
func Factory(config Config) func(params *consensus.Params) (consensus.Consensus, error) {
	return func(params *consensus.Params) (consensus.Consensus, error) {
		logger := params.Logger.Named("avail")

<<<<<<< HEAD
		bs, err := params.SecretsManager.GetSecret(secrets.ValidatorKey)
		if err != nil {
			panic("can't find validator key! - " + err.Error())
		}

		validatorKey, err := crypto.BytesToECDSAPrivateKey(bs)
		if err != nil {
			panic("validator key decoding failed: " + err.Error())
		}

		validatorAddr := crypto.PubKeyToAddress(&validatorKey.PublicKey)

		asq := staking.NewActiveSequencersQuerier(params.Blockchain, params.Executor, logger)
=======
		asq := staking.NewActiveParticipantsQuerier(params.Blockchain, params.Executor, logger)
>>>>>>> 670e905e

		d := &Avail{
			logger:         logger,
			notifyCh:       make(chan struct{}),
			closeCh:        make(chan struct{}),
			blockchain:     params.Blockchain,
			executor:       params.Executor,
			verifier:       staking.NewVerifier(asq, logger.Named("verifier")),
			txpool:         params.TxPool,
			secretsManager: params.SecretsManager,
			network:        params.Network,
			blockTime:      time.Duration(params.BlockTime) * time.Second,
			nodeType:       MechanismType(params.NodeType),
			syncer: syncer.NewSyncer(
				params.Logger,
				params.Network,
				params.Blockchain,
				time.Duration(params.BlockTime)*3*time.Second,
			),
			validatorKey:     validatorKey,
			validatorKeyAddr: validatorAddr,
		}

		if d.mechanisms, err = ParseMechanismConfigTypes(params.Config.Config["mechanisms"]); err != nil {
			return nil, fmt.Errorf("invalid avail mechanism type/s provided")
		}

		d.availClient, err = avail.NewClient(config.AvailAddr)
		if err != nil {
			return nil, err
		}

		rawInterval, ok := params.Config.Config["interval"]
		if ok {
			interval, ok := rawInterval.(uint64)
			if !ok {
				return nil, fmt.Errorf("interval expected int")
			}

			d.interval = interval
		}

		return d, nil
	}
}

// Initialize initializes the consensus
func (d *Avail) Initialize() error {
	return nil
}

// Start starts the consensus mechanism
// TODO: GRPC interface and listener, validator sequence and initialization as well P2P networking
func (d *Avail) Start() error {

	stakingNode := staking.NewNode(d.blockchain, d.executor, d.logger, staking.NodeType(d.nodeType))
	stakeAmount := big.NewInt(0).Mul(big.NewInt(10), staking.ETH)

	if d.nodeType == Sequencer {
		// Only start the syncer for sequencer. Validator and Watch Tower are
		// working purely out of Avail.
		if err := d.syncer.Start(); err != nil {
			return err
		}

		// Ensure that sequencer always has balance
		depositBalance(d.validatorKeyAddr, big.NewInt(0).Mul(big.NewInt(100), test.ETH), d.blockchain, d.executor)
		d.logger.Error("automatic sequencer balance deposit active; remove this ASAP ...^")

<<<<<<< HEAD
		sequencerQuerier := staking.NewActiveSequencersQuerier(d.blockchain, d.executor, d.logger)
		minerAddr := d.validatorKeyAddr
		minerPk := d.validatorKey

		sequencerStaked, sequencerError := sequencerQuerier.Contains(minerAddr)
		if sequencerError != nil {
			d.logger.Error("failed to check if sequencer is staked", "err", sequencerError)
			return sequencerError
		}

		if !sequencerStaked {
			stakeAmount := big.NewInt(0).Mul(big.NewInt(10), staking.ETH)
			err := staking.Stake(d.blockchain, d.executor, d.logger, "sequencer", minerAddr, minerPk, stakeAmount, 1_000_000, "sequencer")
			if err != nil {
=======
		if stakingNode.ShouldStake(minerPk.PrivateKey) {
			if err := stakingNode.Stake(stakeAmount, minerPk.PrivateKey); err != nil {
>>>>>>> 670e905e
				d.logger.Error("failure to build staking block", "error", err)
				return err
			}
		}

		go d.runSequencer(accounts.Account{Address: common.Address(minerAddr)}, &keystore.Key{PrivateKey: minerPk})
	}

	if d.nodeType == Validator {
		go d.runValidator()
	}

	if d.nodeType == WatchTower {
		_, wtAccount, wtPK, err := getAccountData(WatchTowerAddress)
		if err != nil {
			return err
		}

		if stakingNode.ShouldStake(wtPK.PrivateKey) {
			if err := stakingNode.Stake(stakeAmount, wtPK.PrivateKey); err != nil {
				d.logger.Error("failure to build staking block", "error", err)
				return err
			}
		}

		go d.runWatchTower(wtAccount, wtPK)
	}

	return nil
}

// REQUIRED BASE INTERFACE METHODS //
// BeginDisputeResolution -

func (d *Avail) VerifyHeader(header *types.Header) error {
	return d.verifier.VerifyHeader(header)
}

func (d *Avail) ProcessHeaders(headers []*types.Header) error {
	return d.verifier.ProcessHeaders(headers)
}

func (d *Avail) GetBlockCreator(header *types.Header) (types.Address, error) {
	return d.verifier.GetBlockCreator(header)
}

// PreCommitState a hook to be called before finalizing state transition on inserting block
func (d *Avail) PreCommitState(header *types.Header, tx *state.Transition) error {
	return d.verifier.PreCommitState(header, tx)
}

func (d *Avail) GetSyncProgression() *progress.Progression {
	return nil //d.syncer.GetSyncProgression()
}

func (d *Avail) Prepare(header *types.Header) error {
	// TODO: Remove
	return nil
}

func (d *Avail) Seal(block *types.Block, ctx context.Context) (*types.Block, error) {
	// TODO: Remove
	return nil, nil
}

func (d *Avail) Close() error {
	close(d.closeCh)

	return nil
}

func depositBalance(receiver types.Address, amount *big.Int, bchain *blockchain.Blockchain, executor *state.Executor) {
	parent := bchain.Header()
	if parent == nil {
		panic("couldn't load header for HEAD block")
	}

	header := &types.Header{
		ParentHash: parent.Hash,
		Number:     parent.Number + 1,
		Miner:      receiver.Bytes(),
		Nonce:      types.Nonce{},
		GasLimit:   parent.GasLimit,
		Timestamp:  uint64(time.Now().Unix()),
	}

	transition, err := executor.BeginTxn(parent.StateRoot, header, receiver)
	if err != nil {
		panic("failed to begin transition: " + err.Error())
	}

	err = transition.SetAccountDirectly(receiver, &chain.GenesisAccount{Balance: amount})
	if err != nil {
		panic("failed to set account balance directly: " + err.Error())
	}

	// Commit the changes
	_, root := transition.Commit()

	// Update the header
	header.StateRoot = root
	header.GasUsed = transition.TotalGas()

	// Build the actual block
	// The header hash is computed inside `BuildBlock()`
	blk := consensus.BuildBlock(consensus.BuildBlockParams{
		Header:   header,
		Txns:     []*types.Transaction{},
		Receipts: transition.Receipts(),
	})

	// Compute the hash, this is only a provisional hash since the final one
	// is sealed after all the committed seals
	blk.Header.ComputeHash()

	err = bchain.WriteBlock(blk, "test")
	if err != nil {
		panic("failed to write balance transfer block: " + err.Error())
	}
}

// TODO: This is just a demo implementation, to get miner & watch tower
// addresses working. Implementing bare minimum out of which, when working
// correctly we can extract into more proper functions in the future.
func getAccountData(address string) (*keystore.KeyStore, accounts.Account, *keystore.Key, error) {
	ks := keystore.NewKeyStore("./data/wallets", keystore.StandardScryptN, keystore.StandardScryptP)
	acc, err := ks.Find(accounts.Account{Address: common.HexToAddress(address)})
	if err != nil {
		return nil, accounts.Account{}, nil, fmt.Errorf("failure to load sequencer miner account: %s", err)
	}

	passpharse := "secret"
	keyjson, err := ks.Export(acc, passpharse, passpharse)
	if err != nil {
		return nil, accounts.Account{}, nil, err
	}

	privatekey, err := keystore.DecryptKey(keyjson, passpharse)
	if err != nil {
		return nil, accounts.Account{}, nil, err
	}

	return ks, acc, privatekey, err
}<|MERGE_RESOLUTION|>--- conflicted
+++ resolved
@@ -74,7 +74,6 @@
 	return func(params *consensus.Params) (consensus.Consensus, error) {
 		logger := params.Logger.Named("avail")
 
-<<<<<<< HEAD
 		bs, err := params.SecretsManager.GetSecret(secrets.ValidatorKey)
 		if err != nil {
 			panic("can't find validator key! - " + err.Error())
@@ -87,10 +86,7 @@
 
 		validatorAddr := crypto.PubKeyToAddress(&validatorKey.PublicKey)
 
-		asq := staking.NewActiveSequencersQuerier(params.Blockchain, params.Executor, logger)
-=======
 		asq := staking.NewActiveParticipantsQuerier(params.Blockchain, params.Executor, logger)
->>>>>>> 670e905e
 
 		d := &Avail{
 			logger:         logger,
@@ -145,7 +141,6 @@
 // Start starts the consensus mechanism
 // TODO: GRPC interface and listener, validator sequence and initialization as well P2P networking
 func (d *Avail) Start() error {
-
 	stakingNode := staking.NewNode(d.blockchain, d.executor, d.logger, staking.NodeType(d.nodeType))
 	stakeAmount := big.NewInt(0).Mul(big.NewInt(10), staking.ETH)
 
@@ -160,12 +155,11 @@
 		depositBalance(d.validatorKeyAddr, big.NewInt(0).Mul(big.NewInt(100), test.ETH), d.blockchain, d.executor)
 		d.logger.Error("automatic sequencer balance deposit active; remove this ASAP ...^")
 
-<<<<<<< HEAD
-		sequencerQuerier := staking.NewActiveSequencersQuerier(d.blockchain, d.executor, d.logger)
+		participantsQuerier := staking.NewActiveParticipantsQuerier(d.blockchain, d.executor, d.logger)
 		minerAddr := d.validatorKeyAddr
 		minerPk := d.validatorKey
 
-		sequencerStaked, sequencerError := sequencerQuerier.Contains(minerAddr)
+		sequencerStaked, sequencerError := participantsQuerier.Contains(minerAddr, staking.Sequencer)
 		if sequencerError != nil {
 			d.logger.Error("failed to check if sequencer is staked", "err", sequencerError)
 			return sequencerError
@@ -175,10 +169,6 @@
 			stakeAmount := big.NewInt(0).Mul(big.NewInt(10), staking.ETH)
 			err := staking.Stake(d.blockchain, d.executor, d.logger, "sequencer", minerAddr, minerPk, stakeAmount, 1_000_000, "sequencer")
 			if err != nil {
-=======
-		if stakingNode.ShouldStake(minerPk.PrivateKey) {
-			if err := stakingNode.Stake(stakeAmount, minerPk.PrivateKey); err != nil {
->>>>>>> 670e905e
 				d.logger.Error("failure to build staking block", "error", err)
 				return err
 			}
