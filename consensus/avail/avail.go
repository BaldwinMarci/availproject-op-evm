--- conflicted
+++ resolved
@@ -23,6 +23,7 @@
 	"github.com/hashicorp/go-hclog"
 	"github.com/maticnetwork/avail-settlement/pkg/avail"
 	"github.com/maticnetwork/avail-settlement/pkg/block"
+	"github.com/maticnetwork/avail-settlement/pkg/staking"
 )
 
 const (
@@ -69,11 +70,7 @@
 ) (consensus.Consensus, error) {
 	logger := params.Logger.Named("avail")
 
-	asq := &activeSequencerQuerier{
-		blockchain: params.Blockchain,
-		executor:   params.Executor,
-		logger:     logger.Named("active_sequencer_querier"),
-	}
+	asq := staking.NewActiveSequencersQuerier(params.Blockchain, params.Executor, logger)
 
 	d := &Avail{
 		logger:         logger,
@@ -81,11 +78,7 @@
 		closeCh:        make(chan struct{}),
 		blockchain:     params.Blockchain,
 		executor:       params.Executor,
-<<<<<<< HEAD
-		verifier:       NewVerifier(asq, logger.Named("verifier")),
-=======
-		verifier:       block.NewVerifier(logger.Named("verifier")),
->>>>>>> 601d84c8
+		verifier:       block.NewVerifier(asq, logger.Named("verifier")),
 		txpool:         params.TxPool,
 		secretsManager: params.SecretsManager,
 		network:        params.Network,
