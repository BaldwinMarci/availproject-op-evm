package avail

import (
	"context"
	"crypto/ecdsa"
	"fmt"
	"math/big"
	"time"

	"github.com/0xPolygon/polygon-edge/blockchain"
	"github.com/0xPolygon/polygon-edge/chain"
	"github.com/0xPolygon/polygon-edge/consensus"
	"github.com/0xPolygon/polygon-edge/crypto"
	"github.com/0xPolygon/polygon-edge/helper/progress"
	"github.com/0xPolygon/polygon-edge/network"
	"github.com/0xPolygon/polygon-edge/syncer"
	"github.com/centrifuge/go-substrate-rpc-client/v4/signature"

	"github.com/0xPolygon/polygon-edge/secrets"
	"github.com/0xPolygon/polygon-edge/state"
	"github.com/0xPolygon/polygon-edge/txpool"
	"github.com/0xPolygon/polygon-edge/types"
	"github.com/ethereum/go-ethereum/accounts"
	"github.com/ethereum/go-ethereum/accounts/keystore"
	"github.com/ethereum/go-ethereum/common"
	"github.com/hashicorp/go-hclog"
	"github.com/maticnetwork/avail-settlement/pkg/avail"
	"github.com/maticnetwork/avail-settlement/pkg/staking"
	"github.com/maticnetwork/avail-settlement/pkg/test"
)

const (
	// For now hand coded address of the sequencer
	SequencerAddress = "0xF817d12e6933BbA48C14D4c992719B46aD9f5f61"

	// For now hand coded address of the watch tower
	WatchTowerAddress = "0xF817d12e6933BbA48C14D4c992719B46aD9f5f61"
)

type Config struct {
	AvailAddr string
}

// Dev consensus protocol seals any new transaction immediately
type Avail struct {
	logger      hclog.Logger
	availClient avail.Client
	mechanisms  []MechanismType
	nodeType    MechanismType

	syncer syncer.Syncer // Reference to the sync protocol

	notifyCh chan struct{}
	closeCh  chan struct{}

	signKey   *ecdsa.PrivateKey
	minerAddr types.Address

	interval uint64
	txpool   *txpool.TxPool

	blockchain *blockchain.Blockchain
	executor   *state.Executor
	verifier   blockchain.Verifier

	updateCh chan struct{} // nolint:unused // Update channel

	network        *network.Server // Reference to the networking layer
	secretsManager secrets.SecretsManager
	blockTime      time.Duration // Minimum block generation time in seconds
}

// Factory returns the consensus factory method
func Factory(config Config) func(params *consensus.Params) (consensus.Consensus, error) {
	return func(params *consensus.Params) (consensus.Consensus, error) {
		logger := params.Logger.Named("avail")

		bs, err := params.SecretsManager.GetSecret(secrets.ValidatorKey)
		if err != nil {
			panic("can't find validator key! - " + err.Error())
		}

		validatorKey, err := crypto.BytesToECDSAPrivateKey(bs)
		if err != nil {
			panic("validator key decoding failed: " + err.Error())
		}

		validatorAddr := crypto.PubKeyToAddress(&validatorKey.PublicKey)

		asq := staking.NewActiveParticipantsQuerier(params.Blockchain, params.Executor, logger)

		d := &Avail{
			logger:         logger,
			notifyCh:       make(chan struct{}),
			closeCh:        make(chan struct{}),
			blockchain:     params.Blockchain,
			executor:       params.Executor,
			verifier:       staking.NewVerifier(asq, logger.Named("verifier")),
			txpool:         params.TxPool,
			secretsManager: params.SecretsManager,
			network:        params.Network,
			blockTime:      time.Duration(params.BlockTime) * time.Second,
			nodeType:       MechanismType(params.NodeType),
			syncer: syncer.NewSyncer(
				params.Logger,
				params.Network,
				params.Blockchain,
				time.Duration(params.BlockTime)*3*time.Second,
			),
			signKey:   validatorKey,
			minerAddr: validatorAddr,
		}

		if d.mechanisms, err = ParseMechanismConfigTypes(params.Config.Config["mechanisms"]); err != nil {
			return nil, fmt.Errorf("invalid avail mechanism type/s provided")
		}

		d.availClient, err = avail.NewClient(config.AvailAddr)
		if err != nil {
			return nil, err
		}

		rawInterval, ok := params.Config.Config["interval"]
		if ok {
			interval, ok := rawInterval.(uint64)
			if !ok {
				return nil, fmt.Errorf("interval expected int")
			}

			d.interval = interval
		}

		return d, nil
	}
}

// Initialize initializes the consensus
func (d *Avail) Initialize() error {
	return nil
}

// Start starts the consensus mechanism
// TODO: GRPC interface and listener, validator sequence and initialization as well P2P networking
func (d *Avail) Start() error {
<<<<<<< HEAD
	stakingNode := staking.NewNode(d.blockchain, d.executor, d.logger, staking.NodeType(d.nodeType))
=======
	stakingSender := staking.NewAvailSender(avail.NewSender(d.availClient, signature.TestKeyringPairAlice))
	stakingNode := staking.NewNode(d.blockchain, d.executor, stakingSender, d.logger, staking.NodeType(d.nodeType))
>>>>>>> d6c55e84
	stakeAmount := big.NewInt(0).Mul(big.NewInt(10), staking.ETH)

	if d.nodeType == Sequencer {
		// Only start the syncer for sequencer. Validator and Watch Tower are
		// working purely out of Avail.
		if err := d.syncer.Start(); err != nil {
			return err
		}

		// Ensure that sequencer always has balance
		depositBalance(d.minerAddr, big.NewInt(0).Mul(big.NewInt(100), test.ETH), d.blockchain, d.executor)
		d.logger.Error("automatic sequencer balance deposit active; remove this ASAP ...^")

		participantsQuerier := staking.NewActiveParticipantsQuerier(d.blockchain, d.executor, d.logger)
		sequencerStaked, sequencerError := participantsQuerier.Contains(d.minerAddr, staking.Sequencer)
		if sequencerError != nil {
			d.logger.Error("failed to check if sequencer is staked", "err", sequencerError)
			return sequencerError
		}

		if !sequencerStaked {
			stakeAmount := big.NewInt(0).Mul(big.NewInt(10), staking.ETH)
			err := staking.Stake(d.blockchain, d.executor, d.logger, "sequencer", d.minerAddr, d.signKey, stakeAmount, 1_000_000, "sequencer")
			if err != nil {
				d.logger.Error("failure to build staking block", "error", err)
				return err
			}
		}

<<<<<<< HEAD
		go d.runSequencer(accounts.Account{Address: common.Address(d.minerAddr)}, &keystore.Key{PrivateKey: d.signKey})
=======
		go d.runSequencer(stakingNode, minerKeystore, minerAccount, minerPk)
>>>>>>> d6c55e84
	}

	if d.nodeType == Validator {
		go d.runValidator()
	}

	if d.nodeType == WatchTower {
		_, wtAccount, wtPK, err := getAccountData(WatchTowerAddress)
		if err != nil {
			return err
		}

		if stakingNode.ShouldStake(wtPK.PrivateKey) {
			if err := stakingNode.Stake(stakeAmount, wtPK.PrivateKey); err != nil {
				d.logger.Error("failure to build staking block", "error", err)
				return err
			}
		}

		go d.runWatchTower(stakingNode, wtAccount, wtPK)
	}

	return nil
}

// REQUIRED BASE INTERFACE METHODS //
// BeginDisputeResolution -

func (d *Avail) VerifyHeader(header *types.Header) error {
	return d.verifier.VerifyHeader(header)
}

func (d *Avail) ProcessHeaders(headers []*types.Header) error {
	return d.verifier.ProcessHeaders(headers)
}

func (d *Avail) GetBlockCreator(header *types.Header) (types.Address, error) {
	return d.verifier.GetBlockCreator(header)
}

// PreCommitState a hook to be called before finalizing state transition on inserting block
func (d *Avail) PreCommitState(header *types.Header, tx *state.Transition) error {
	return d.verifier.PreCommitState(header, tx)
}

func (d *Avail) GetSyncProgression() *progress.Progression {
	return nil //d.syncer.GetSyncProgression()
}

func (d *Avail) Prepare(header *types.Header) error {
	// TODO: Remove
	return nil
}

func (d *Avail) Seal(block *types.Block, ctx context.Context) (*types.Block, error) {
	// TODO: Remove
	return nil, nil
}

func (d *Avail) Close() error {
	close(d.closeCh)

	return nil
}

func depositBalance(receiver types.Address, amount *big.Int, bchain *blockchain.Blockchain, executor *state.Executor) {
	parent := bchain.Header()
	if parent == nil {
		panic("couldn't load header for HEAD block")
	}

	header := &types.Header{
		ParentHash: parent.Hash,
		Number:     parent.Number + 1,
		Miner:      receiver.Bytes(),
		Nonce:      types.Nonce{},
		GasLimit:   parent.GasLimit,
		Timestamp:  uint64(time.Now().Unix()),
	}

	transition, err := executor.BeginTxn(parent.StateRoot, header, receiver)
	if err != nil {
		panic("failed to begin transition: " + err.Error())
	}

	err = transition.SetAccountDirectly(receiver, &chain.GenesisAccount{Balance: amount})
	if err != nil {
		panic("failed to set account balance directly: " + err.Error())
	}

	// Commit the changes
	_, root := transition.Commit()

	// Update the header
	header.StateRoot = root
	header.GasUsed = transition.TotalGas()

	// Build the actual block
	// The header hash is computed inside `BuildBlock()`
	blk := consensus.BuildBlock(consensus.BuildBlockParams{
		Header:   header,
		Txns:     []*types.Transaction{},
		Receipts: transition.Receipts(),
	})

	// Compute the hash, this is only a provisional hash since the final one
	// is sealed after all the committed seals
	blk.Header.ComputeHash()

	err = bchain.WriteBlock(blk, "test")
	if err != nil {
		panic("failed to write balance transfer block: " + err.Error())
	}
}

// TODO: This is just a demo implementation, to get miner & watch tower
// addresses working. Implementing bare minimum out of which, when working
// correctly we can extract into more proper functions in the future.
func getAccountData(address string) (*keystore.KeyStore, accounts.Account, *keystore.Key, error) {
	ks := keystore.NewKeyStore("./data/wallets", keystore.StandardScryptN, keystore.StandardScryptP)
	acc, err := ks.Find(accounts.Account{Address: common.HexToAddress(address)})
	if err != nil {
		return nil, accounts.Account{}, nil, fmt.Errorf("failure to load sequencer miner account: %s", err)
	}

	passpharse := "secret"
	keyjson, err := ks.Export(acc, passpharse, passpharse)
	if err != nil {
		return nil, accounts.Account{}, nil, err
	}

	privatekey, err := keystore.DecryptKey(keyjson, passpharse)
	if err != nil {
		return nil, accounts.Account{}, nil, err
	}

	return ks, acc, privatekey, err
}<|MERGE_RESOLUTION|>--- conflicted
+++ resolved
@@ -142,12 +142,8 @@
 // Start starts the consensus mechanism
 // TODO: GRPC interface and listener, validator sequence and initialization as well P2P networking
 func (d *Avail) Start() error {
-<<<<<<< HEAD
-	stakingNode := staking.NewNode(d.blockchain, d.executor, d.logger, staking.NodeType(d.nodeType))
-=======
 	stakingSender := staking.NewAvailSender(avail.NewSender(d.availClient, signature.TestKeyringPairAlice))
 	stakingNode := staking.NewNode(d.blockchain, d.executor, stakingSender, d.logger, staking.NodeType(d.nodeType))
->>>>>>> d6c55e84
 	stakeAmount := big.NewInt(0).Mul(big.NewInt(10), staking.ETH)
 
 	if d.nodeType == Sequencer {
@@ -177,11 +173,7 @@
 			}
 		}
 
-<<<<<<< HEAD
-		go d.runSequencer(accounts.Account{Address: common.Address(d.minerAddr)}, &keystore.Key{PrivateKey: d.signKey})
-=======
-		go d.runSequencer(stakingNode, minerKeystore, minerAccount, minerPk)
->>>>>>> d6c55e84
+		go d.runSequencer(stakingNode, accounts.Account{Address: common.Address(d.minerAddr)}, &keystore.Key{PrivateKey: d.signKey})
 	}
 
 	if d.nodeType == Validator {
