--- conflicted
+++ resolved
@@ -10,15 +10,11 @@
 	"github.com/0xPolygon/polygon-edge/blockchain"
 	"github.com/0xPolygon/polygon-edge/chain"
 	"github.com/0xPolygon/polygon-edge/consensus"
+	"github.com/0xPolygon/polygon-edge/crypto"
 	"github.com/0xPolygon/polygon-edge/helper/progress"
 	"github.com/0xPolygon/polygon-edge/network"
 	"github.com/0xPolygon/polygon-edge/syncer"
 
-<<<<<<< HEAD
-	//"github.com/0xPolygon/polygon-edge/protocol"
-	"github.com/0xPolygon/polygon-edge/crypto"
-=======
->>>>>>> 909ebfc2
 	"github.com/0xPolygon/polygon-edge/secrets"
 	"github.com/0xPolygon/polygon-edge/state"
 	"github.com/0xPolygon/polygon-edge/txpool"
@@ -73,61 +69,22 @@
 	blockTime      time.Duration // Minimum block generation time in seconds
 }
 
-<<<<<<< HEAD
-// Factory implements the base factory method
-func Factory(
-	params *consensus.Params,
-) (consensus.Consensus, error) {
-	logger := params.Logger.Named("avail")
-
-	bs, err := params.SecretsManager.GetSecret(secrets.ValidatorKey)
-	if err != nil {
-		panic("can't find validator key! - " + err.Error())
-	}
-
-	validatorKey, err := crypto.BytesToECDSAPrivateKey(bs)
-	if err != nil {
-		panic("validator key decoding failed: " + err.Error())
-	}
-
-	validatorAddr := crypto.PubKeyToAddress(&validatorKey.PublicKey)
-
-	asq := staking.NewActiveSequencersQuerier(params.Blockchain, params.Executor, logger)
-	d := &Avail{
-		logger:         logger,
-		notifyCh:       make(chan struct{}),
-		closeCh:        make(chan struct{}),
-		blockchain:     params.Blockchain,
-		executor:       params.Executor,
-		verifier:       staking.NewVerifier(asq, logger.Named("verifier")),
-		txpool:         params.TxPool,
-		secretsManager: params.SecretsManager,
-		network:        params.Network,
-		blockTime:      time.Duration(params.BlockTime) * time.Second,
-		nodeType:       MechanismType(params.NodeType),
-		syncer: syncer.NewSyncer(
-			params.Logger,
-			params.Network,
-			params.Blockchain,
-			time.Duration(params.BlockTime)*3*time.Second,
-		),
-		validatorKey:     validatorKey,
-		validatorKeyAddr: validatorAddr,
-	}
-
-	if d.mechanisms, err = ParseMechanismConfigTypes(params.Config.Config["mechanisms"]); err != nil {
-		return nil, fmt.Errorf("invalid avail mechanism type/s provided")
-	}
-
-	d.availClient, err = avail.NewClient(fmt.Sprintf("ws://%s/v1/json-rpc", params.AvailAddr.String()))
-	if err != nil {
-		return nil, err
-	}
-=======
 // Factory returns the consensus factory method
 func Factory(config Config) func(params *consensus.Params) (consensus.Consensus, error) {
 	return func(params *consensus.Params) (consensus.Consensus, error) {
 		logger := params.Logger.Named("avail")
+
+		bs, err := params.SecretsManager.GetSecret(secrets.ValidatorKey)
+		if err != nil {
+			panic("can't find validator key! - " + err.Error())
+		}
+
+		validatorKey, err := crypto.BytesToECDSAPrivateKey(bs)
+		if err != nil {
+			panic("validator key decoding failed: " + err.Error())
+		}
+
+		validatorAddr := crypto.PubKeyToAddress(&validatorKey.PublicKey)
 
 		asq := staking.NewActiveSequencersQuerier(params.Blockchain, params.Executor, logger)
 
@@ -149,9 +106,10 @@
 				params.Blockchain,
 				time.Duration(params.BlockTime)*3*time.Second,
 			),
-		}
-
-		var err error
+			validatorKey:     validatorKey,
+			validatorKeyAddr: validatorAddr,
+		}
+
 		if d.mechanisms, err = ParseMechanismConfigTypes(params.Config.Config["mechanisms"]); err != nil {
 			return nil, fmt.Errorf("invalid avail mechanism type/s provided")
 		}
@@ -160,7 +118,6 @@
 		if err != nil {
 			return nil, err
 		}
->>>>>>> 909ebfc2
 
 		rawInterval, ok := params.Config.Config["interval"]
 		if ok {
