--- conflicted
+++ resolved
@@ -132,13 +132,7 @@
 		go d.runWatchTower()
 	}
 
-<<<<<<< HEAD
-	return nil
-=======
-// nolint:unused // TODO:
-func (d *Avail) runWatchtower() {
-	d.logger.Info("watch tower started")
->>>>>>> 70023994
+	return nil
 }
 
 /* func (d *Avail) sendBlockToAvail(block *types.Block) error {
