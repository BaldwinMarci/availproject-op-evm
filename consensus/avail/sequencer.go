package avail

import (
	"bytes"
	"fmt"
	"math/big"
	"sync/atomic"
	"time"

	"github.com/0xPolygon/polygon-edge/consensus"
	"github.com/0xPolygon/polygon-edge/crypto"
	"github.com/0xPolygon/polygon-edge/state"
	"github.com/0xPolygon/polygon-edge/types"
	"github.com/centrifuge/go-substrate-rpc-client/v4/signature"
	stypes "github.com/centrifuge/go-substrate-rpc-client/v4/types"
	"github.com/ethereum/go-ethereum/accounts"
	"github.com/ethereum/go-ethereum/accounts/keystore"
	"github.com/maticnetwork/avail-settlement/pkg/avail"
	"github.com/maticnetwork/avail-settlement/pkg/block"
	"github.com/maticnetwork/avail-settlement/pkg/staking"
)

type transitionInterface interface {
	Write(txn *types.Transaction) error
}

func (d *Avail) runSequencer(stakingNode staking.Node, myAccount accounts.Account, signKey *keystore.Key) {
	t := new(atomic.Int64)
	activeParticipantsQuerier := staking.NewActiveParticipantsQuerier(d.blockchain, d.executor, d.logger)
	activeSequencersQuerier := staking.NewRandomizedActiveSequencersQuerier(t.Load, activeParticipantsQuerier)
	availBlockStream := avail.NewBlockStream(d.availClient, d.logger, avail.BridgeAppID, 0)
	defer availBlockStream.Close()

	// enable txpool p2p gossiping
	d.txpool.SetSealing(true)

	// start p2p syncing
	go d.startSyncing()

	d.logger.Debug("ensuring sequencer staked")
	err := d.ensureSequencerStaked(activeParticipantsQuerier)
	if err != nil {
		d.logger.Error("error while ensuring sequencer staked", "error", err)
		return
	}

	d.logger.Debug("ensured sequencer staked")
	d.logger.Debug("sequencer started")

	for blk := range availBlockStream.Chan() {
		// Check if we need to stop.
		select {
		case <-d.closeCh:
<<<<<<< HEAD
			if err := stakingNode.UnStake(minerPK.PrivateKey); err != nil {
=======
			if err := stakingNode.UnStake(signKey.PrivateKey); err != nil {
>>>>>>> 66a97a8b
				d.logger.Error("failed to unstake the node: %s", err)
			}
			return
		default:
		}

		// Periodically verify that we are staked, before proceeding with sequencer
		// logic. In the unexpected case of being slashed and dropping below the
		// required sequencer staking threshold, we must stop processing, because
		// otherwise we just get slashed more.
		sequencerStaked, sequencerError := activeSequencersQuerier.Contains(types.Address(myAccount.Address))
		if sequencerError != nil {
			d.logger.Error("failed to check if my account is among active staked sequencers; cannot continue", "err", sequencerError)
			return
		}

		if !sequencerStaked {
			d.logger.Error("my account is not among active staked sequencers; cannot continue", "myAccount.Address", myAccount.Address)
			return
		}

		// Time `t` is [mostly] monotonic clock, backed by Avail. It's used for all
		// time sensitive logic in sequencer, such as block generation timeouts.
		t.Store(int64(blk.Block.Header.Number))

		sequencers, err := activeSequencersQuerier.Get()
		if err != nil {
			d.logger.Error("querying staked sequencers failed; quitting", "error", err)
			return
		}

		if len(sequencers) == 0 {
			// This is something that should **never** happen.
			panic("no staked sequencers")
		}

		// Is it my turn to generate next block?
		if bytes.Equal(sequencers[0].Bytes(), myAccount.Address.Bytes()) {
			header := d.blockchain.Header()
			d.logger.Debug("it's my turn; producing a block", "t", blk.Block.Header.Number)
			if err := d.writeNewBlock(myAccount, signKey, header); err != nil {
				d.logger.Error("failed to mine block", "err", err)
			}

			continue
		} else {
			d.logger.Debug("it's not my turn; skippin' a round", "t", blk.Block.Header.Number)
		}
	}
}

func (d *Avail) startSyncing() {
	// Start the syncer
	err := d.syncer.Start()
	if err != nil {
		panic(fmt.Sprintf("starting blockchain sync failed: %s", err))
	}

	syncFunc := func(blk *types.Block) bool {
		d.txpool.ResetWithHeaders(blk.Header)
		return false
	}

	err = d.syncer.Sync(syncFunc)
	if err != nil {
		panic(fmt.Sprintf("syncing blockchain failed: %s", err))
	}
}

func (d *Avail) ensureSequencerStaked(activeParticipantsQuerier staking.ActiveParticipants) error {
	staked, err := activeParticipantsQuerier.Contains(d.minerAddr, staking.Sequencer)
	if err != nil {
		return err
	}

	if staked {
		d.logger.Debug("sequencer already staked")
		return nil
	}

	if MechanismType(d.nodeType) == BootstrapSequencer {
		return d.stakeBootstrapSequencer()
	} else if MechanismType(d.nodeType) == Sequencer {
		return d.stakeSequencer(activeParticipantsQuerier)
	} else {
		panic("invalid node type: " + d.nodeType)
	}
}

// stakeBootstrapSequencer takes care of sequencer staking for the very first
// bootstrap sequencer. This needs special handling, because there won't be any
// other sequencer forging a block with staking transaction, therefore it must
// be build by the bootstrap node itself.
func (d *Avail) stakeBootstrapSequencer() error {
	// First, build the staking block.
	blockBuilderFactory := block.NewBlockBuilderFactory(d.blockchain, d.executor, d.logger)
	bb, err := blockBuilderFactory.FromBlockchainHead()
	if err != nil {
		return err
	}

	bb.SetCoinbaseAddress(d.minerAddr)
	bb.SignWith(d.signKey)

	stakeAmount := big.NewInt(0).Mul(big.NewInt(10), staking.ETH)
	tx, err := staking.StakeTx(d.minerAddr, stakeAmount, "sequencer", 1_000_000)
	if err != nil {
		return err
	}

	txSigner := &crypto.FrontierSigner{}
	tx, err = txSigner.SignTx(tx, d.signKey)
	if err != nil {
		return err
	}

	bb.AddTransactions(tx)
	blk, err := bb.Build()
	if err != nil {
		return err
	}

	for {
		err, malicious := d.sendBlockToAvail(blk)
		if err != nil {
			panic(err)
		}

		if !malicious {
			break
		}
	}

	err = d.blockchain.WriteBlock(blk, "sequencer")
	if err != nil {
		panic("bootstrap sequencer couldn't stake: " + err.Error())
	}

	return nil
}

func (d *Avail) stakeSequencer(activeParticipantsQuerier staking.ActiveParticipants) error {
	stakeAmount := big.NewInt(0).Mul(big.NewInt(10), staking.ETH)
	tx, err := staking.StakeTx(d.minerAddr, stakeAmount, "sequencer", 1_000_000)
	if err != nil {
		return err
	}

	txSigner := &crypto.FrontierSigner{}
	tx, err = txSigner.SignTx(tx, d.signKey)
	if err != nil {
		return err
	}

	time.Sleep(10 * time.Second)

	for retries := 0; retries < 10; retries++ {
		staked, err := activeParticipantsQuerier.Contains(d.minerAddr, staking.Sequencer)
		if err != nil {
			return err
		}

		if staked {
			break
		}

		// Submit staking transaction for execution by active sequencer.
		err = d.txpool.AddTx(tx)
		if err != nil {
			d.logger.Error("failed to submit staking tx from sequencer; retrying...", "error", err)
			time.Sleep(2 * time.Second)
			continue
		}

		d.logger.Info("staking transaction submitted to txpool")
		time.Sleep(2 * time.Second)
	}

	if err != nil {
		panic("failed to stake sequencer")
	}

	// Syncer will be syncing the blockchain in the background, so once an active
	// sequencer picks up the staking transaction from the txpool, it becomes
	// effective and visible to us as well, via blockchain.
	var staked bool
	for !staked {
		staked, err = activeParticipantsQuerier.Contains(d.minerAddr, staking.Sequencer)
		if err != nil {
			return err
		}

		// Wait a bit before checking again.
		time.Sleep(3 * time.Second)
	}

	return nil
}

func (d *Avail) stakeParticipant(activeParticipantsQuerier staking.ActiveParticipants) error {
	stakeAmount := big.NewInt(0).Mul(big.NewInt(10), staking.ETH)
	tx, err := staking.StakeTx(d.minerAddr, stakeAmount, d.nodeType.String(), 1_000_000)
	if err != nil {
		return err
	}

	txSigner := &crypto.FrontierSigner{}
	tx, err = txSigner.SignTx(tx, d.signKey)
	if err != nil {
		return err
	}

	for retries := 0; retries < 10; retries++ {
		// Submit staking transaction for execution by active sequencer.
		err = d.txpool.AddTx(tx)
		if err != nil {
			time.Sleep(2 * time.Second)
			continue
		}

		break
	}

	if err != nil {
		return err
	}

	// Syncer will be syncing the blockchain in the background, so once an active
	// sequencer picks up the staking transaction from the txpool, it becomes
	// effective and visible to us as well, via blockchain.
	var staked bool
	for !staked {
		staked, err = activeParticipantsQuerier.Contains(d.minerAddr, staking.NodeType(d.nodeType))
		if err != nil {
			return err
		}

		// Wait a bit before checking again.
		time.Sleep(3 * time.Second)
	}

	return nil
}

func (d *Avail) writeTransactions(gasLimit uint64, transition transitionInterface) []*types.Transaction {
	var successful []*types.Transaction

	d.txpool.Prepare()

	for {
		tx := d.txpool.Peek()
		if tx == nil {
			break
		}

		if tx.ExceedsBlockGasLimit(gasLimit) {
			d.txpool.Drop(tx)
			continue
		}

		if err := transition.Write(tx); err != nil {
			if _, ok := err.(*state.GasLimitReachedTransitionApplicationError); ok { // nolint:errorlint
				break
			} else if appErr, ok := err.(*state.TransitionApplicationError); ok && appErr.IsRecoverable { // nolint:errorlint
				d.txpool.Demote(tx)
			} else {
				d.txpool.Drop(tx)
			}

			continue
		}

		// no errors, pop the tx from the pool
		d.txpool.Pop(tx)

		successful = append(successful, tx)
	}

	return successful
}

// writeNewBLock generates a new block based on transactions from the pool,
// and writes them to the blockchain
func (d *Avail) writeNewBlock(myAccount accounts.Account, signKey *keystore.Key, parent *types.Header) error {
	header := &types.Header{
		ParentHash: parent.Hash,
		Number:     parent.Number + 1,
		Miner:      myAccount.Address.Bytes(),
		Nonce:      types.Nonce{},
		GasLimit:   parent.GasLimit, // Inherit from parent for now, will need to adjust dynamically later.
		Timestamp:  uint64(time.Now().Unix()),
	}

	// calculate gas limit based on parent header
	gasLimit, err := d.blockchain.CalculateGasLimit(header.Number)
	if err != nil {
		return err
	}

	header.GasLimit = gasLimit

	// set the timestamp
	parentTime := time.Unix(int64(parent.Timestamp), 0)
	headerTime := parentTime.Add(d.blockTime)

	if headerTime.Before(time.Now()) {
		headerTime = time.Now()
	}

	header.Timestamp = uint64(headerTime.Unix())

	// we need to include in the extra field the current set of validators
	err = block.AssignExtraValidators(header, ValidatorSet{types.StringToAddress(myAccount.Address.Hex())})
	if err != nil {
		return err
	}

	transition, err := d.executor.BeginTxn(parent.StateRoot, header, types.StringToAddress(myAccount.Address.Hex()))
	if err != nil {
		return err
	}

	txns := d.writeTransactions(gasLimit, transition)

	// Commit the changes
	_, root := transition.Commit()

	// Update the header
	header.StateRoot = root
	header.GasUsed = transition.TotalGas()

	// Build the actual block
	// The header hash is computed inside buildBlock
	blk := consensus.BuildBlock(consensus.BuildBlockParams{
		Header:   header,
		Txns:     txns,
		Receipts: transition.Receipts(),
	})

	// write the seal of the block after all the fields are completed
	header, err = block.WriteSeal(signKey.PrivateKey, blk.Header)
	if err != nil {
		return err
	}

	blk.Header = header

	// compute the hash, this is only a provisional hash since the final one
	// is sealed after all the committed seals
	blk.Header.ComputeHash()

	d.logger.Debug("sending block to avail")

	err, malicious := d.sendBlockToAvail(blk)
	if err != nil {
		return err
	}

	d.logger.Debug("sent block to avail")

	if malicious {
		// Don't write malicious block into blockchain. It messes up the parent
		// state of blocks when validator nor watch tower has it.
		return nil
	}

	d.logger.Debug("writing block to blockchain")

	// Write the block to the blockchain
	if err := d.blockchain.WriteBlock(blk, "sequencer"); err != nil {
		return err
	}

	// after the block has been written we reset the txpool so that
	// the old transactions are removed
	d.txpool.ResetWithHeaders(blk.Header)

	return nil
}

func (d *Avail) sendBlockToAvail(blk *types.Block) (error, bool) {
	malicious := false
	sender := avail.NewSender(d.availClient, signature.TestKeyringPairAlice)

	/*
		// XXX: Test watch tower and validator. This breaks a block every now and then.
		if rand.Intn(3) == 2 {
			d.logger.Warn("XXX - I'm gonna break a block submitted to Avail")
			blk.Header.StateRoot[0] = 42
			malicious = true
		}
	*/

	f := sender.SubmitDataAndWaitForStatus(blk.MarshalRLP(), stypes.ExtrinsicStatus{IsInBlock: true})
	if _, err := f.Result(); err != nil {
		d.logger.Error("Error while submitting data to avail", "error", err)
		return err, malicious
	}

	return nil, malicious
}<|MERGE_RESOLUTION|>--- conflicted
+++ resolved
@@ -51,11 +51,7 @@
 		// Check if we need to stop.
 		select {
 		case <-d.closeCh:
-<<<<<<< HEAD
-			if err := stakingNode.UnStake(minerPK.PrivateKey); err != nil {
-=======
 			if err := stakingNode.UnStake(signKey.PrivateKey); err != nil {
->>>>>>> 66a97a8b
 				d.logger.Error("failed to unstake the node: %s", err)
 			}
 			return
