--- conflicted
+++ resolved
@@ -561,17 +561,10 @@
 			break
 		}
 
-<<<<<<< HEAD
 		if fraudResolver.IsChainDisabled() {
 			break
 		}
 
-		if tx.ExceedsBlockGasLimit(gasLimit) {
-			continue
-		}
-
-=======
->>>>>>> 5d3d9fb1
 		if err := transition.Write(tx); err != nil {
 			if _, ok := err.(*state.GasLimitReachedTransitionApplicationError); ok { // nolint:errorlint
 				sw.logger.Warn("transaction reached gas limit during excution", "hash", tx.Hash.String())
