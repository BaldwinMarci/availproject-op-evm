package avail

import (
	"bytes"
	"crypto/ecdsa"
	"fmt"
	"sync/atomic"
	"time"

	"github.com/0xPolygon/polygon-edge/blockchain"
	"github.com/0xPolygon/polygon-edge/consensus"
	"github.com/0xPolygon/polygon-edge/state"
	"github.com/0xPolygon/polygon-edge/txpool"
	"github.com/0xPolygon/polygon-edge/types"
	"github.com/centrifuge/go-substrate-rpc-client/v4/signature"
	avail_types "github.com/centrifuge/go-substrate-rpc-client/v4/types"
	"github.com/ethereum/go-ethereum/accounts"
	"github.com/ethereum/go-ethereum/accounts/keystore"
	"github.com/hashicorp/go-hclog"
	"github.com/maticnetwork/avail-settlement/consensus/avail/validator"
	"github.com/maticnetwork/avail-settlement/consensus/avail/watchtower"
	"github.com/maticnetwork/avail-settlement/pkg/avail"
	"github.com/maticnetwork/avail-settlement/pkg/block"
	"github.com/maticnetwork/avail-settlement/pkg/snapshot"
	"github.com/maticnetwork/avail-settlement/pkg/staking"
)

const availBlockWindowLen = 7

type transitionInterface interface {
	Write(txn *types.Transaction) error
}

type SequencerWorker struct {
	logger                     hclog.Logger
	blockchain                 *blockchain.Blockchain
	executor                   *state.Executor
	txpool                     *txpool.TxPool
	snapshotter                snapshot.Snapshotter
	snapshotDistributor        snapshot.Distributor
	apq                        staking.ActiveParticipants
	availAppID                 avail_types.UCompact
	availClient                avail.Client
	availAccount               signature.KeyringPair
	nodeSignKey                *ecdsa.PrivateKey
	nodeAddr                   types.Address
	nodeType                   MechanismType
	stakingNode                staking.Node
	availSender                avail.Sender
	closeCh                    chan struct{}
	blockTime                  time.Duration // Minimum block generation time in seconds
	blockProductionIntervalSec uint64
	blockProductionEnabled     *atomic.Bool
	currentNodeSyncIndex       uint64

	// availBlockNumWhenStaked is a used to fence the sequencing logic until
	// this node is staked and there is a start of a fresh new Avail block window.
	// Point type is used intentionally. `nil` means that this node has not staked
	// yet or it's not visible in the blockchain yet. The value gets set when the
	// staking is visible and it must not be modified afterwards.
	availBlockNumWhenStaked *int64
}

func (sw *SequencerWorker) Run(account accounts.Account, key *keystore.Key, afterStaked func()) error {
	t := new(atomic.Int64)

	// Return same seed value for the period of  `availWindowLen`.
	randomSeedFn := func() int64 {
		return t.Load() / availBlockWindowLen
	}

	activeSequencersQuerier := staking.NewCachingRandomizedActiveSequencersQuerier(randomSeedFn, sw.apq)
	validator := validator.New(sw.blockchain, sw.nodeAddr, sw.logger)
	watchTower := watchtower.New(sw.blockchain, sw.executor, sw.txpool, sw.logger, types.Address(account.Address), key.PrivateKey)

	fraudResolver := NewFraudResolver(sw.logger, sw.blockchain, sw.executor, sw.txpool, watchTower, sw.blockProductionEnabled, sw.nodeAddr, sw.nodeSignKey, sw.availSender, sw.nodeType)

	callIdx, err := avail.FindCallIndex(sw.availClient)
	if err != nil {
		return fmt.Errorf("failed to discover avail call index: %s", err)
	}

<<<<<<< HEAD
	// Will wait until contract is updated and there's a staking transaction written
	sw.waitForStakedSequencer(activeSequencersQuerier, sw.nodeAddr)

	// XXX: This is an ugly workaround before proper fix; This callback closes the `syncer` from Avail consensus.
	afterStaked()

=======
>>>>>>> cb1b0d15
	// Check if block production should be stopped due to inbound dispute resolution tx found in txpool.
	go fraudResolver.ShouldStopProducingBlocks(sw.apq)

	// Write blocks to the local blockchain and avail in intervals uless block production is stopped.
	go sw.runWriteBlocksLoop(activeSequencersQuerier, fraudResolver, account, key)

	// BlockStream watcher must be started after the staking is done. Otherwise
	// the stream is out-of-sync.
	availBlockStream := sw.availClient.BlockStream(sw.currentNodeSyncIndex)
	defer availBlockStream.Close()

	sw.logger.Info("Block stream successfully started.", "node_type", sw.nodeType)

	for {
		var blk *avail_types.SignedBlock

		select {
		case blk = <-availBlockStream.Chan():
			// Processed below in the for-loop's main body.

		case ss := <-sw.snapshotDistributor.Receive():
			sw.logger.Info("received snapshot from peer", "block_number", ss.BlockNumber)

			// Verify that the snapshot is immediate continuation to current local blockchain.
			head := sw.blockchain.Header()
			if head.Number+1 != ss.BlockNumber {
				sw.logger.Warn("snapshot does not provide immediate continuation to local blockchain; skipping", "head.Number", head.Number, "snapshot.BlockNumber", ss.BlockNumber)
				continue
			}

			err := sw.snapshotter.Apply(ss)
			if err != nil {
				sw.logger.Error("failed to apply state diff snapshot", "error", err)
			}

			// Refresh the internal HEAD block in `blockchain`.
			sw.blockchain.ComputeGenesis()

			// refresh head after snapshot application.
			head = sw.blockchain.Header()

			if head.Number != ss.BlockNumber {
				sw.logger.Error("blockchain HEAD block number doesn't match snapshot block number", "expected", ss.BlockNumber, "got", head.Number)
			}
			if head.Hash != ss.BlockHash {
				sw.logger.Error("blockchain HEAD block hash doesn't match snapshot block hash", "expected", ss.BlockHash.String(), "got", head.Hash.String())
			}
			// TODO: Does StateRoot provide any added security here?

			continue

		case <-sw.closeCh:
			if err := sw.stakingNode.UnStake(sw.nodeSignKey); err != nil {
				sw.logger.Error("failed to unstake the node", "error", err)
				return err
			}
			return nil
		}

		// Time `t` is [mostly] monotonic clock, backed by Avail. It's used for all
		// time sensitive logic in sequencer, such as block generation timeouts.
		t.Store(int64(blk.Block.Header.Number))

		// So this is the situation...
		// Here we are not looking for if current node should be producing or not producing the block.
		// What we are interested, prior to fraud resolver, if block is containing fraud check request.
		edgeBlks, err := block.FromAvail(blk, sw.availAppID, callIdx, sw.logger)
		if len(edgeBlks) == 0 && err != nil {
			sw.logger.Error("cannot extract Edge block from Avail block", "block_number", blk.Block.Header.Number, "error", err)
			// It is expected that not all Avail blocks contain a SL block. On any other error,
			// log the error and wait for a next one.
			if err != block.ErrNoExtrinsicFound {
				sw.logger.Warn("unexpected error while extracting SL blocks from Avail block", "error", err)
				continue
			}
		}

		// Write down blocks received from avail to make sure we're synced before processing with the
		// fraud check or writing down new blocks...
		for _, edgeBlk := range edgeBlks {
			// In case that dispute resolution is ended, please make sure to set fraud resolution block
			// to nil so whole chain and corrupted node can continue making our day good!
			// Block does not have to be written into the chain as it's already written with syncer...
			if fraudResolver.IsDisputeResolutionEnded(edgeBlk.Header) {
				sw.logger.Warn(
					"Dispute resolution for fraud block has ended! Chain can now continue with new block production...",
					"edge_block_hash", edgeBlk.Hash(),
					"fraud_block_hash", fraudResolver.GetBlock().Hash(),
				)
				fraudResolver.EndDisputeResolution()
			}

			// We cannot write the fraud proof block to the blockchain at all due to following reasons:
			// - Block number already exists and block won't be written.
			// - Watchtower has syncer disabled and when writing block, next block can come in rejecting this block.
			// - BeginDisputeTx that is inside of the fraud block was already shipped into txpool and it will
			//   trigger failures when writing down block due to already existing tx in the store.
			if !fraudResolver.IsFraudProofBlock(edgeBlk) {
				if err := validator.Check(edgeBlk); err == nil {
					if err := sw.blockchain.WriteBlock(edgeBlk, sw.nodeType.String()); err != nil {
						sw.logger.Warn(
							"failed to write edge block received from avail",
							"edge_block_hash", edgeBlk.Hash(),
							"error", err,
						)
					} else {
						// Clear out the executed transactions from the TxPool after the block
						// has been written.
						sw.txpool.ResetWithHeaders(edgeBlk.Header)
					}
				} else {
					sw.logger.Warn(
						"failed to validate edge block received from avail",
						"edge_block_hash", edgeBlk.Hash(),
						"error", err,
					)
				}
			}
		}

		sw.logger.Warn("Current header", "number", sw.blockchain.Header().Number)

		// Go through the blocks from avail and make sure to set fraud block in case it was discovered...
		fraudResolver.CheckAndSetFraudBlock(edgeBlks)

		// Periodically verify that we are staked, before proceeding with sequencer
		// logic. In the unexpected case of being slashed and dropping below the
		// required sequencer staking threshold, we must stop processing, because
		// otherwise we just get slashed more.
		sequencerStaked, sequencerError := activeSequencersQuerier.Contains(sw.nodeAddr)
		if sequencerError != nil {
			sw.logger.Error("failed to check if my account is among active staked sequencers; cannot continue", "error", sequencerError)
			continue
		}

		if !sequencerStaked {
			sw.logger.Warn("my account is not among active staked sequencers; cannot continue", "address", sw.nodeAddr.String())
			continue
		} else {
			if sw.availBlockNumWhenStaked == nil {
				sw.availBlockNumWhenStaked = new(int64)
				*sw.availBlockNumWhenStaked = t.Load()
				sw.logger.Debug("staking observed in the blockchain; storing avail block number", "block_number", blk.Block.Header.Number)
			}

			// Only proceed with the sequencing logic after the "join window" changes to
			// next one. This logic is needed because on a new node, that joins in the
			// middle of the Avail block window, the ActiveSequencer cache is not
			// consistent with the other nodes in the network. When all the nodes renew
			// their active sequencer list on a start of the new block window, they gain
			// coherent view into who is the next "leader" (i.e. the active sequencer
			// allowed to produce a block).
			if (*sw.availBlockNumWhenStaked / availBlockWindowLen) == (t.Load() / availBlockWindowLen) {
				sw.logger.Debug("sequencer account staked, but waiting for a fresh Avail block window after joining the network")
				continue
			} else {
				sw.logger.Debug("past the point of sequencer ramp up window", "block_number", blk.Block.Header.Number)
			}
		}

		// Will check the block for fraudlent behaviour and slash parties accordingly.
		// WARN: Continue will hard stop whole network from producing blocks until dispute is resolved.
		// If we do not stop the network from processing, blocks will continue to be built from other sequencers
		// resulting in block number missmatches and fraud will potentially be corrupted.
		if _, err := fraudResolver.CheckAndSlash(); err != nil {
			continue
		}

		availBlockNum := blk.Block.Header.Number
		// Check if this node is the current sequencer.
		if sw.IsNextSequencer(activeSequencersQuerier) {
			// When availBlockNum is 0, 1, 2 ... (availBlockWindowLen - 1), enable the block production.
			if availBlockNum%availBlockWindowLen < availBlockWindowLen-1 {
				sw.logger.Debug("it's my turn; enable block producing", "t", availBlockNum)
				sw.blockProductionEnabled.Store(true)
			} else {
				// This is the last block of `availBlockWindowLen` -> stop block production to allow nodes to synchronize.
				sw.logger.Debug("it's my turn; last block on availBlockWindowLen. disabling block production", "t", availBlockNum)
				sw.blockProductionEnabled.Store(false)
			}
		} else {
			// Under no circumstances, blocks should be produced when the node is not an active sequencer.
			sw.logger.Debug("it's not my turn; disable block producing", "t", availBlockNum)
			sw.blockProductionEnabled.Store(false)
		}
	}
}

func (sw *SequencerWorker) IsNextSequencer(activeSequencersQuerier staking.ActiveSequencers) bool {
	sequencers, err := activeSequencersQuerier.Get()
	if err != nil {
		sw.logger.Error("querying staked sequencers failed; quitting", "error", err)
		return false
	}

	return bytes.Equal(sequencers[0].Bytes(), sw.nodeAddr.Bytes())
}

// runWriteBlocksLoop produces blocks at an interval defined in the blockProductionIntervalSec config option
func (sw *SequencerWorker) runWriteBlocksLoop(activeSequencersQuerier staking.ActiveSequencers, fraudResolver *Fraud, myAccount accounts.Account, signKey *keystore.Key) {
	t := time.NewTicker(time.Duration(sw.blockProductionIntervalSec) * time.Second)
	defer t.Stop()

	for {
		select {
		case <-t.C:
			if !sw.blockProductionEnabled.Load() {
				continue
			}

			// Means we are processing the disputed (fraud) block verification and should not create new
			// blocks anywhere...
			if fraudResolver.IsChainDisabled() {
				continue
			}

			if !sw.IsNextSequencer(activeSequencersQuerier) {
				sw.logger.Warn(
					"it is not my turn to produce the block",
					"sequencer_addr", myAccount.Address,
				)
				continue
			} else {
				sw.logger.Warn(
					"it is my turn to produce the block",
					"sequencer_addr", myAccount.Address,
				)
			}

			sw.logger.Debug("writing a new block", "sequencer_addr", myAccount.Address)

			if err := sw.writeBlock(myAccount, signKey); err != nil {
				sw.logger.Error("failed to mine block", "error", err)
			}

		case <-sw.closeCh:
			sw.logger.Debug("received stop signal")
			return
		}
	}
}

// writeNewBLock generates a new block based on transactions from the pool,
// and writes them to the blockchain
func (sw *SequencerWorker) writeBlock(myAccount accounts.Account, signKey *keystore.Key) error {
	parent := sw.blockchain.Header()

	header := &types.Header{
		ParentHash: parent.Hash,
		Number:     parent.Number + 1,
		Miner:      myAccount.Address.Bytes(),
		Nonce:      types.Nonce{},
		GasLimit:   parent.GasLimit, // Inherit from parent for now, will need to adjust dynamically later.
		Timestamp:  uint64(time.Now().Unix()),
	}

	// calculate gas limit based on parent header
	gasLimit, err := sw.blockchain.CalculateGasLimit(header.Number)
	if err != nil {
		return err
	}

	header.GasLimit = gasLimit

	// set the timestamp
	parentTime := time.Unix(int64(parent.Timestamp), 0)
	headerTime := parentTime.Add(sw.blockTime)

	if headerTime.Before(time.Now()) {
		headerTime = time.Now()
	}

	header.Timestamp = uint64(headerTime.Unix())

	// we need to include in the extra field the current set of validators
	err = block.AssignExtraValidators(header, ValidatorSet{types.StringToAddress(myAccount.Address.Hex())})
	if err != nil {
		return err
	}

	// Begin snapshot for P2P state distribution.
	sw.snapshotter.Begin()

	// Ensure that snapshotter is not gathering changes in case an error occurs
	// during block generation.
	defer func() { sw.snapshotter.End() }()

	transition, err := sw.executor.BeginTxn(parent.StateRoot, header, types.StringToAddress(myAccount.Address.Hex()))
	if err != nil {
		return err
	}

	txns := sw.writeTransactions(gasLimit, transition)

	/* 	// TRIGGER SEQUENCER SLASHING
	   	maliciousBlockWritten := false
	   	if sw.nodeType != Sequencer && !maliciousBlockWritten {
	   		if header.Number == 4 || header.Number == 5 {
	   			tx, _ := staking.BeginDisputeResolutionTx(types.ZeroAddress, types.BytesToAddress(types.ZeroAddress.Bytes()), 1_000_000)
	   			tx.Nonce = 1
	   			txSigner := &crypto.FrontierSigner{}
	   			dtx, err := txSigner.SignTx(tx, sw.nodeSignKey)
	   			if err != nil {
	   				sw.logger.Error("failed to sign fraud transaction", "error", err)
	   				return err
	   			}

	   			txns = append(txns, dtx)
	   			maliciousBlockWritten = true
	   		}
	   	} */

	// Commit the changes
	_, root := transition.Commit()

	// Update the header
	header.StateRoot = root
	header.GasUsed = transition.TotalGas()

	// Build the actual block
	// The header hash is computed inside buildBlock
	blk := consensus.BuildBlock(consensus.BuildBlockParams{
		Header:   header,
		Txns:     txns,
		Receipts: transition.Receipts(),
	})

	// write the seal of the block after all the fields are completed
	header, err = block.WriteSeal(signKey.PrivateKey, blk.Header)
	if err != nil {
		return err
	}

	blk.Header = header

	// compute the hash, this is only a provisional hash since the final one
	// is sealed after all the committed seals
	blk.Header.ComputeHash()

	sw.logger.Info(
		"Sending new block to avail",
		"sequencer_node_addr", sw.nodeAddr,
		"block_number", blk.Number(),
		"block_hash", blk.Hash(),
		"block_parent_hash", blk.ParentHash(),
	)

	err = sw.availSender.SendAndWaitForStatus(blk, avail_types.ExtrinsicStatus{IsInBlock: true})
	if err != nil {
		sw.logger.Error("Error while submitting data to avail", "error", err)
		return err
	}

	sw.logger.Info(
		"Block successfully sent to avail. Writing block to local chain...",
		"sequencer_node_addr", sw.nodeAddr,
		"block_number", blk.Number(),
		"block_hash", blk.Hash(),
		"block_parent_hash", blk.ParentHash(),
	)

	// Write the block to the blockchain
	if err := sw.blockchain.WriteBlock(blk, sw.nodeType.String()); err != nil {
		return err
	}

	sw.logger.Info(
		"Successfully wrote new sequencer block to the local chain",
		"sequencer_node_addr", sw.nodeAddr,
		"block_number", blk.Number(),
		"block_hash", blk.Hash(),
		"block_parent_hash", blk.ParentHash(),
	)

	// After the block has been written we reset the txpool to remove stale transactions.
	sw.txpool.ResetWithHeaders(blk.Header)

	// Gather changes from EVM and blockchain storages.
	snapshot := sw.snapshotter.End()

	// Augment the snapshot with block metadata.
	snapshot.BlockNumber = blk.Header.Number
	snapshot.BlockHash = blk.Header.Hash
	snapshot.StateRoot = blk.Header.StateRoot

	// Distribute snapshot to other sequencers over P2P.
	sw.snapshotDistributor.Send(snapshot)
	sw.logger.Debug("state snapshot sent over P2P")

	return nil
}

func (sw *SequencerWorker) writeTransactions(gasLimit uint64, transition transitionInterface) []*types.Transaction {
	var successful []*types.Transaction

	sw.txpool.Prepare()

	for {
		tx := sw.txpool.Peek()
		if tx == nil {
			break
		}

		if tx.ExceedsBlockGasLimit(gasLimit) {
			continue
		}

		if err := transition.Write(tx); err != nil {
			if _, ok := err.(*state.GasLimitReachedTransitionApplicationError); ok { // nolint:errorlint
				sw.logger.Warn("transaction reached gas limit during excution", "hash", tx.Hash.String())
				break
			} else if appErr, ok := err.(*state.TransitionApplicationError); ok && appErr.IsRecoverable { // nolint:errorlint
				sw.logger.Warn("transaction caused application error", "hash", tx.Hash.String())
				sw.txpool.Demote(tx)
			} else {
				sw.logger.Error("transaction caused unknown error", "error", err)
				sw.txpool.Drop(tx)
			}

			continue
		}

		// no errors, pop the tx from the pool
		sw.txpool.Pop(tx)

		successful = append(successful, tx)
	}

	return successful
}

func NewSequencer(
	logger hclog.Logger, b *blockchain.Blockchain, e *state.Executor, txp *txpool.TxPool,
	snapshotter snapshot.Snapshotter, snapshotDistributor snapshot.Distributor,
	availClient avail.Client, availAccount signature.KeyringPair, availAppID avail_types.UCompact,
	nodeSignKey *ecdsa.PrivateKey, nodeAddr types.Address, nodeType MechanismType,
	apq staking.ActiveParticipants, stakingNode staking.Node, availSender avail.Sender, closeCh <-chan struct{},
	blockTime time.Duration, blockProductionIntervalSec uint64, currentNodeSyncIndex uint64,
) (*SequencerWorker, error) {
	return &SequencerWorker{
		logger:                     logger,
		blockchain:                 b,
		executor:                   e,
		txpool:                     txp,
		snapshotter:                snapshotter,
		snapshotDistributor:        snapshotDistributor,
		apq:                        apq,
		availAppID:                 availAppID,
		availClient:                availClient,
		availAccount:               availAccount,
		nodeSignKey:                nodeSignKey,
		nodeAddr:                   nodeAddr,
		nodeType:                   nodeType,
		stakingNode:                stakingNode,
		availSender:                availSender,
		blockTime:                  blockTime,
		blockProductionIntervalSec: blockProductionIntervalSec,
		blockProductionEnabled:     new(atomic.Bool),
		currentNodeSyncIndex:       currentNodeSyncIndex,
	}, nil
}<|MERGE_RESOLUTION|>--- conflicted
+++ resolved
@@ -61,7 +61,7 @@
 	availBlockNumWhenStaked *int64
 }
 
-func (sw *SequencerWorker) Run(account accounts.Account, key *keystore.Key, afterStaked func()) error {
+func (sw *SequencerWorker) Run(account accounts.Account, key *keystore.Key) error {
 	t := new(atomic.Int64)
 
 	// Return same seed value for the period of  `availWindowLen`.
@@ -80,15 +80,6 @@
 		return fmt.Errorf("failed to discover avail call index: %s", err)
 	}
 
-<<<<<<< HEAD
-	// Will wait until contract is updated and there's a staking transaction written
-	sw.waitForStakedSequencer(activeSequencersQuerier, sw.nodeAddr)
-
-	// XXX: This is an ugly workaround before proper fix; This callback closes the `syncer` from Avail consensus.
-	afterStaked()
-
-=======
->>>>>>> cb1b0d15
 	// Check if block production should be stopped due to inbound dispute resolution tx found in txpool.
 	go fraudResolver.ShouldStopProducingBlocks(sw.apq)
 
