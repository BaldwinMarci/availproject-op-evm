--- conflicted
+++ resolved
@@ -50,7 +50,7 @@
 	closeCh                    chan struct{}
 	blockTime                  time.Duration // Minimum block generation time in seconds
 	blockProductionIntervalSec uint64
-<<<<<<< HEAD
+  blockProductionEnabled     *atomic.Bool
 
 	// availBlockNumWhenStaked is a used to fence the sequencing logic until
 	// this node is staked and there is a start of a fresh new Avail block window.
@@ -58,9 +58,6 @@
 	// yet or it's not visible in the blockchain yet. The value gets set when the
 	// staking is visible and it must not be modified afterwards.
 	availBlockNumWhenStaked *int64
-=======
-	blockProductionEnabled     *atomic.Bool
->>>>>>> 2244c0ed
 }
 
 func (sw *SequencerWorker) Run(account accounts.Account, key *keystore.Key) error {
