package avail

import (
	"bytes"
	"fmt"
	"math/rand"
	"time"

	"github.com/0xPolygon/polygon-edge/consensus"
	"github.com/0xPolygon/polygon-edge/state"
	"github.com/0xPolygon/polygon-edge/types"
	"github.com/centrifuge/go-substrate-rpc-client/v4/signature"
	stypes "github.com/centrifuge/go-substrate-rpc-client/v4/types"
	"github.com/ethereum/go-ethereum/accounts"
	"github.com/ethereum/go-ethereum/accounts/keystore"
	"github.com/maticnetwork/avail-settlement/pkg/avail"
	"github.com/maticnetwork/avail-settlement/pkg/block"
	"github.com/maticnetwork/avail-settlement/pkg/staking"
)

type transitionInterface interface {
	Write(txn *types.Transaction) error
}

func (d *Avail) runSequencer(myAccount accounts.Account, signKey *keystore.Key) {
	activeSequencersQuerier := staking.NewActiveSequencersQuerier(d.blockchain, d.executor, d.logger)
	availBlockStream := avail.NewBlockStream(d.availClient, d.logger, avail.BridgeAppID, 0)
	defer availBlockStream.Close()

	d.logger.Info("sequencer started")

	for blk := range availBlockStream.Chan() {
		// Check if we need to stop.
		select {
		case <-d.closeCh:
			return
		default:
		}

<<<<<<< HEAD
		// Periodically verify that we are staked, before proceeding with sequencer
		// logic. In the unexpected case of being slashed and dropping below the
		// required sequencer staking threshold, we must stop processing, because
		// otherwise we just get slashed more.
		sequencerStaked, sequencerError := activeSequencersQuerier.Contains(types.Address(myAccount.Address))
=======
		sequencerQuerier := staking.NewActiveParticipantsQuerier(d.blockchain, d.executor, d.logger)

		// For now it's here as is, not the best path moving forward for sure but the idea
		// is to check if sequencer is staked prior we allow any futhure block manipulations.
		sequencerStaked, sequencerError := sequencerQuerier.Contains(types.Address(miner.Address), staking.NodeType(d.nodeType))
>>>>>>> 670e905e
		if sequencerError != nil {
			d.logger.Error("failed to check if my account is among active staked sequencers; cannot continue", "err", sequencerError)
			return
		}

		if !sequencerStaked {
			d.logger.Error("my account is not among active staked sequencers; cannot continue", "myAccount.Address", myAccount.Address)
			return
		}

		// Time `t` is [mostly] monotonic clock, backed by Avail. It's used for all
		// time sensitive logic in sequencer, such as block generation timeouts.
		t := blk.Block.Header.Number

		d.logger.Debug("sequencer time", "t", t)

		sequencers, err := activeSequencersQuerier.Get()
		if err != nil {
			d.logger.Error("querying staked sequencers failed; quitting", "error", err)
			return
		}

		if len(sequencers) == 0 {
			// This is something that should **never** happen.
			panic("no staked sequencers")
		}

		// Is it my turn to generate next block?
		if bytes.Equal(sequencers[0].Bytes(), myAccount.Address.Bytes()) {
			header := d.blockchain.Header()
			if err := d.writeNewBlock(myAccount, signKey, header); err != nil {
				d.logger.Error("failed to mine block", "err", err)
			}

			continue
		} else {
			// XXX: This is just for debugging.
			var activeSequencers []string
			for _, s := range sequencers {
				activeSequencers = append(activeSequencers, s.String())
			}
			d.logger.Debug("it's not my turn to produce a block", "myAccount.Address", myAccount.Address.String(), "activeSequencers", activeSequencers)
		}

		// TODO: What if node fails to publish a block on its turn?
		// TODO: What if a node fails to get information about published block?
	}
}

func (d *Avail) writeTransactions(gasLimit uint64, transition transitionInterface) []*types.Transaction {
	var successful []*types.Transaction

	d.txpool.Prepare()

	for {
		tx := d.txpool.Peek()
		if tx == nil {
			break
		}

		if tx.ExceedsBlockGasLimit(gasLimit) {
			d.txpool.Drop(tx)

			continue
		}

		if err := transition.Write(tx); err != nil {
			if _, ok := err.(*state.GasLimitReachedTransitionApplicationError); ok { // nolint:errorlint
				break
			} else if appErr, ok := err.(*state.TransitionApplicationError); ok && appErr.IsRecoverable { // nolint:errorlint
				d.txpool.Demote(tx)
			} else {
				d.txpool.Drop(tx)
			}

			continue
		}

		// no errors, pop the tx from the pool
		d.txpool.Pop(tx)

		successful = append(successful, tx)
	}

	d.logger.Info("picked out txns from pool", "num", len(successful), "remaining", d.txpool.Length())

	return successful
}

// writeNewBLock generates a new block based on transactions from the pool,
// and writes them to the blockchain
func (d *Avail) writeNewBlock(myAccount accounts.Account, signKey *keystore.Key, parent *types.Header) error {
	header := &types.Header{
		ParentHash: parent.Hash,
		Number:     parent.Number + 1,
		Miner:      myAccount.Address.Bytes(),
		Nonce:      types.Nonce{},
		GasLimit:   parent.GasLimit, // Inherit from parent for now, will need to adjust dynamically later.
		Timestamp:  uint64(time.Now().Unix()),
	}

	// calculate gas limit based on parent header
	gasLimit, err := d.blockchain.CalculateGasLimit(header.Number)
	if err != nil {
		d.logger.Info("FAILING HERE? 1")
		return err
	}

	header.GasLimit = gasLimit

	// set the timestamp
	parentTime := time.Unix(int64(parent.Timestamp), 0)
	headerTime := parentTime.Add(d.blockTime)

	if headerTime.Before(time.Now()) {
		headerTime = time.Now()
	}

	header.Timestamp = uint64(headerTime.Unix())

	// we need to include in the extra field the current set of validators
	err = block.AssignExtraValidators(header, ValidatorSet{types.StringToAddress(myAccount.Address.Hex())})
	if err != nil {
		return err
	}

	transition, err := d.executor.BeginTxn(parent.StateRoot, header, types.StringToAddress(myAccount.Address.Hex()))
	if err != nil {
		d.logger.Info("FAILING HERE? 3")
		return err
	}

	txns := d.writeTransactions(gasLimit, transition)

	// Commit the changes
	_, root := transition.Commit()

	// Update the header
	header.StateRoot = root
	header.GasUsed = transition.TotalGas()

	// Build the actual block
	// The header hash is computed inside buildBlock
	blk := consensus.BuildBlock(consensus.BuildBlockParams{
		Header:   header,
		Txns:     txns,
		Receipts: transition.Receipts(),
	})

	// write the seal of the block after all the fields are completed
	header, err = block.WriteSeal(signKey.PrivateKey, blk.Header)
	if err != nil {
		d.logger.Info("FAILING HERE? 5")
		return err
	}

	blk.Header = header

	// compute the hash, this is only a provisional hash since the final one
	// is sealed after all the committed seals
	blk.Header.ComputeHash()

	err, malicious := d.sendBlockToAvail(blk)
	if err != nil {
		d.logger.Info("FAILING HERE? 6")
		return err
	}

	if malicious {
		// Don't write malicious block into blockchain. It messes up the parent
		// state of blocks when validator nor watch tower has it.
		return nil
	}

	// Write the block to the blockchain
	if err := d.blockchain.WriteBlock(blk, "not-sure-what-source-yet-is"); err != nil {
		d.logger.Info("FAILING HERE? 7")
		return err
	}

	// after the block has been written we reset the txpool so that
	// the old transactions are removed
	d.txpool.ResetWithHeaders(blk.Header)

	fmt.Printf("Written block information: %+v", blk.Header)

	return nil
}

func (d *Avail) sendBlockToAvail(blk *types.Block) (error, bool) {
	malicious := false
	sender := avail.NewSender(d.availClient, signature.TestKeyringPairAlice)

	// XXX: Test watch tower and validator. This breaks a block every now and then.
	if rand.Intn(3) == 2 {
		d.logger.Warn("XXX - I'm gonna break a block submitted to Avail")
		blk.Header.StateRoot[0] = 42
		malicious = true
	}

	d.logger.Info("Submitting block to avail...")
	f := sender.SubmitDataAndWaitForStatus(blk.MarshalRLP(), stypes.ExtrinsicStatus{IsInBlock: true})
	if _, err := f.Result(); err != nil {
		d.logger.Error("Error while submitting data to avail", err)
		return err, malicious
	}

	d.logger.Info("Submitted block to avail", "block", blk.Header.Number)
	return nil, malicious
}<|MERGE_RESOLUTION|>--- conflicted
+++ resolved
@@ -23,7 +23,7 @@
 }
 
 func (d *Avail) runSequencer(myAccount accounts.Account, signKey *keystore.Key) {
-	activeSequencersQuerier := staking.NewActiveSequencersQuerier(d.blockchain, d.executor, d.logger)
+	activeSequencersQuerier := staking.NewActiveParticipantsQuerier(d.blockchain, d.executor, d.logger)
 	availBlockStream := avail.NewBlockStream(d.availClient, d.logger, avail.BridgeAppID, 0)
 	defer availBlockStream.Close()
 
@@ -37,19 +37,11 @@
 		default:
 		}
 
-<<<<<<< HEAD
 		// Periodically verify that we are staked, before proceeding with sequencer
 		// logic. In the unexpected case of being slashed and dropping below the
 		// required sequencer staking threshold, we must stop processing, because
 		// otherwise we just get slashed more.
-		sequencerStaked, sequencerError := activeSequencersQuerier.Contains(types.Address(myAccount.Address))
-=======
-		sequencerQuerier := staking.NewActiveParticipantsQuerier(d.blockchain, d.executor, d.logger)
-
-		// For now it's here as is, not the best path moving forward for sure but the idea
-		// is to check if sequencer is staked prior we allow any futhure block manipulations.
-		sequencerStaked, sequencerError := sequencerQuerier.Contains(types.Address(miner.Address), staking.NodeType(d.nodeType))
->>>>>>> 670e905e
+		sequencerStaked, sequencerError := activeSequencersQuerier.Contains(types.Address(myAccount.Address), staking.Sequencer)
 		if sequencerError != nil {
 			d.logger.Error("failed to check if my account is among active staked sequencers; cannot continue", "err", sequencerError)
 			return
@@ -66,7 +58,7 @@
 
 		d.logger.Debug("sequencer time", "t", t)
 
-		sequencers, err := activeSequencersQuerier.Get()
+		sequencers, err := activeSequencersQuerier.Get(staking.Sequencer)
 		if err != nil {
 			d.logger.Error("querying staked sequencers failed; quitting", "error", err)
 			return
