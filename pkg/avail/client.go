--- conflicted
+++ resolved
@@ -33,20 +33,17 @@
 	logger      hclog.Logger
 }
 
-<<<<<<< HEAD
 // NewClient constructs a new Avail Client for the specified URL.
 //
 // Parameters:
 //   - url: The URL of the Avail JSON-RPC server.
+//   - logger: The logger instance.
 //
 // Return:
 //   - Client: The Avail client instance.
 //   - error: An error if the client initialization fails.
-func NewClient(url string) (Client, error) {
-=======
-// NewClient constructs a new Avail Client for `url`.
 func NewClient(url string, logger hclog.Logger) (Client, error) {
->>>>>>> 04c6168d
+
 	api, err := gsrpc.NewSubstrateAPI(url)
 	if err != nil {
 		return nil, err
