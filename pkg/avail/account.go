--- conflicted
+++ resolved
@@ -2,10 +2,7 @@
 
 import (
 	"fmt"
-<<<<<<< HEAD
 	"math/big"
-=======
->>>>>>> 41bd1173
 	"os"
 
 	"github.com/centrifuge/go-substrate-rpc-client/v4/signature"
@@ -13,14 +10,10 @@
 	"github.com/tyler-smith/go-bip39"
 )
 
-<<<<<<< HEAD
 const (
 	// 1 AVL == 10^18 Avail fractions.
 	AVL = 1_000_000_000_000_000_000
 )
-=======
-const AVL = 1_000_000_000_000_000_000 // 1 AVL == 10^18 Avail fractions
->>>>>>> 41bd1173
 
 func NewAccount() (signature.KeyringPair, error) {
 	entropy, err := bip39.NewEntropy(128)
@@ -77,11 +70,7 @@
 	return api.RPC.State.GetStorageLatest(key, &accountInfo)
 }
 
-<<<<<<< HEAD
-func DepositBalance(client Client, account signature.KeyringPair, amount uint64, nonceIncrement uint64) error {
-=======
 func DepositBalance(client Client, account signature.KeyringPair, amount, nonceIncrement uint64) error {
->>>>>>> 41bd1173
 	api := client.instance()
 
 	meta, err := api.RPC.State.GetMetadataLatest()
