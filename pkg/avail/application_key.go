--- conflicted
+++ resolved
@@ -14,24 +14,16 @@
 	// data in Avail.
 	ApplicationKey = "avail-settlement"
 
-	// ApplicationKey is the App Key that distincts Avail Settlement Layer
-	// data in Avail.
-	ApplicationKey = "avail-settlement"
-
 	// CallCreateApplicationKey is the RPC API call for creating new AppID on Avail.
 	CallCreateApplicationKey = "DataAvailability.create_application_key"
 )
 
-<<<<<<< HEAD
-var ErrAppIDNotFound = errors.New("AppID not found")
-=======
 var (
 	// DefaultAppID is the Avail application ID.
 	DefaultAppID = types.NewUCompactFromUInt(0)
 
 	ErrAppIDNotFound = errors.New("AppID not found")
 )
->>>>>>> d5a9bc8a
 
 func EnsureApplicationKeyExists(client Client, applicationKey string, signingKeyPair signature.KeyringPair) (types.UCompact, error) {
 	appID, err := QueryAppID(client, applicationKey)
@@ -41,23 +33,17 @@
 			return types.NewUCompactFromUInt(0), err
 		}
 	} else if err != nil {
-		fmt.Printf("error while querying appID: %#v\n", err)
 		return types.NewUCompactFromUInt(0), err
 	}
 
 	return appID, nil
 }
 
-<<<<<<< HEAD
-func QueryAppID(client Client, applicationKey string) (types.U32, error) {
+func QueryAppID(client Client, applicationKey string) (types.UCompact, error) {
 	api, err := instance(client)
 	if err != nil {
-		return 0, err
+		return types.NewUCompactFromUInt(0), err
 	}
-=======
-func QueryAppID(client Client, applicationKey string) (types.UCompact, error) {
-	api := client.instance()
->>>>>>> d5a9bc8a
 
 	meta, err := api.RPC.State.GetMetadataLatest()
 	if err != nil {
@@ -82,28 +68,21 @@
 	var aki AppKeyInfo
 	ok, err := api.RPC.State.GetStorageLatest(key, &aki)
 	if err != nil {
-		fmt.Printf("!!! failed to get the latest storage for appID\n")
 		return types.NewUCompactFromUInt(0), err
 	}
 
 	if ok {
 		return aki.AppID, nil
 	} else {
-		fmt.Printf("!!!! couldn't decode AppKeyInfo")
 		return types.NewUCompactFromUInt(0), ErrAppIDNotFound
 	}
 }
 
-<<<<<<< HEAD
-func CreateApplicationKey(client Client, applicationKey string, signingKeyPair signature.KeyringPair) (types.U32, error) {
+func CreateApplicationKey(client Client, applicationKey string, signingKeyPair signature.KeyringPair) (types.UCompact, error) {
 	api, err := instance(client)
 	if err != nil {
-		return 0, err
+		return types.NewUCompactFromUInt(0), err
 	}
-=======
-func CreateApplicationKey(client Client, applicationKey string, signingKeyPair signature.KeyringPair) (types.UCompact, error) {
-	api := client.instance()
->>>>>>> d5a9bc8a
 
 	meta, err := api.RPC.State.GetMetadataLatest()
 	if err != nil {
