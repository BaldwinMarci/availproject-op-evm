--- conflicted
+++ resolved
@@ -10,30 +10,20 @@
 )
 
 const (
-<<<<<<< HEAD
-=======
-	// DefaultAppID is the Avail application ID.
-	DefaultAppID = types.U32(0)
-
 	// ApplicationKey is the App Key that distincts Avail Settlement Layer
 	// data in Avail.
 	ApplicationKey = "avail-settlement"
 
->>>>>>> 7e09f152
 	// CallCreateApplicationKey is the RPC API call for creating new AppID on Avail.
 	CallCreateApplicationKey = "DataAvailability.create_application_key"
 )
 
-<<<<<<< HEAD
 var (
 	// DefaultAppID is the Avail application ID.
 	DefaultAppID = types.NewUCompactFromUInt(0)
 
 	ErrAppIDNotFound = errors.New("AppID not found")
 )
-=======
-var ErrAppIDNotFound = errors.New("AppID not found")
->>>>>>> 7e09f152
 
 func EnsureApplicationKeyExists(client Client, applicationKey string, signingKeyPair signature.KeyringPair) (types.UCompact, error) {
 	appID, err := QueryAppID(client, applicationKey)
