--- conflicted
+++ resolved
@@ -63,82 +63,11 @@
 		return err
 	}
 
-<<<<<<< HEAD
-	meta, err := api.RPC.State.GetMetadataLatest()
-	if err != nil {
-		return err
-	}
-
-	blob := Blob{
-		Magic: BlobMagic,
-		Data:  blk.MarshalRLP(),
-	}
-
-	var call types.Call
-	{
-		// XXX: This encoding process is an inefficient hack to workaround
-		// problem in the encoding pipeline from client code to Avail server.
-		// `Blob` implements `scale.Encodeable` interface, but it it's passed
-		// directly to `types.NewCall()`, the server will return an error. This
-		// requires further investigation to fix.
-		encodedBytes, err := codec.Encode(blob)
-		if err != nil {
-			return err
-		}
-
-		call, err = types.NewCall(meta, CallSubmitData, encodedBytes)
-		if err != nil {
-			return err
-		}
-	}
-
-	ext := types.NewExtrinsic(call)
-
-	rv, err := api.RPC.State.GetRuntimeVersionLatest()
-	if err != nil {
-		return err
-	}
-
-	key, err := types.CreateStorageKey(meta, "System", "Account", s.signingKeyPair.PublicKey)
-	if err != nil {
-		return err
-	}
-
-	var accountInfo types.AccountInfo
-	ok, err := api.RPC.State.GetStorageLatest(key, &accountInfo)
-	if err != nil || !ok {
-		return fmt.Errorf("couldn't fetch latest account storage info")
-	}
-
-	nonce := uint64(accountInfo.Nonce)
-	if s.nextNonce > nonce {
-		nonce = s.nextNonce
-	}
-	s.nextNonce = nonce + 1
-	o := types.SignatureOptions{
-		// This transaction is Immortal (https://wiki.polkadot.network/docs/build-protocol-info#transaction-mortality)
-		// Hence BlockHash: Genesis Hash.
-		BlockHash:          s.client.GenesisHash(),
-		Era:                types.ExtrinsicEra{IsMortalEra: false},
-		GenesisHash:        s.client.GenesisHash(),
-		Nonce:              types.NewUCompactFromUInt(nonce),
-		SpecVersion:        rv.SpecVersion,
-		Tip:                types.NewUCompactFromUInt(100),
-		AppID:              s.appID,
-		TransactionVersion: rv.TransactionVersion,
-	}
-
-	err = ext.Sign(s.signingKeyPair, o)
-	if err != nil {
-		return err
-	}
-
-=======
 	ext, err := s.prepareExtrinsicForSend(api, blk)
 	if err != nil {
 		return err
 	}
->>>>>>> 29e5c69a
+
 	_, err = api.RPC.Author.SubmitExtrinsic(ext)
 	if err != nil {
 		return err
