// Package devnet provides functionality to start and manage a development network (devnet) consisting of multiple nodes.
// It offers utilities for configuring and starting nodes with various consensus mechanisms, such as BootstrapSequencer or Sequencer.
// The package handles the creation of Avail accounts, configuration of node settings, and starting the associated servers.
// It also provides functions to interact with the devnet, such as obtaining the JSON-RPC URL or stopping all the nodes.
package devnet

import (
	_ "embed"
	"encoding/json"
	"errors"
	"fmt"
	"io"
	"log"
	"math/big"
	"net"
	"net/netip"
	"os"
	"path"
	"sync"
	"text/tabwriter"
	"time"

	"github.com/0xPolygon/polygon-edge/chain"
	"github.com/0xPolygon/polygon-edge/command/server/config"
	"github.com/0xPolygon/polygon-edge/network"
	"github.com/0xPolygon/polygon-edge/secrets/helper"
	edge_server "github.com/0xPolygon/polygon-edge/server"
	"github.com/ethereum/go-ethereum/ethclient"
	"github.com/hashicorp/go-hclog"
	"github.com/libp2p/go-libp2p/core/peer"
	consensus "github.com/maticnetwork/avail-settlement/consensus/avail"
	"github.com/maticnetwork/avail-settlement/pkg/avail"
	"github.com/maticnetwork/avail-settlement/pkg/common"
	pkg_config "github.com/maticnetwork/avail-settlement/pkg/config"
	"github.com/maticnetwork/avail-settlement/server"
)

//go:embed genesis.json
var genesisBytes []byte

// ErrInvalidNodeType is returned when an invalid node type is provided.
var ErrInvalidNodeType = errors.New("invalid node type")

// Context represents the devnet context with information about the running nodes.
type Context struct {
	servers []instance
}

// instance represents an individual devnet node instance.
type instance struct {
	nodeType    consensus.MechanismType
	accountPath string
	config      *edge_server.Config
	server      *server.Server
	fraudAddr   string
}

// StartNodes starts the devnet nodes based on the provided parameters.
// It creates the Avail accounts, configures and starts the nodes, and returns the devnet context.
func StartNodes(logger hclog.Logger, bindAddr netip.Addr, availAddr, accountsPath string, nodeTypes ...consensus.MechanismType) (*Context, error) {
	ctx := &Context{}
	if err := createAvailAccounts(logger, availAddr, accountsPath, nodeTypes); err != nil {
		return nil, err
	}

	// Set up a [TCP] port allocator.
	pa := NewPortAllocator(bindAddr)

	nnh := newNodeNameHelper(accountsPath)
	for _, nt := range nodeTypes {
		cfg, err := configureNode(pa, nt)
		if err != nil {
			_ = pa.Release()
			return nil, err
		}

		fraudAddr, err := pa.Allocate()
		if err != nil {
			return nil, err
		}

		ctx.servers = append(ctx.servers, instance{
			nodeType:    nt,
			config:      cfg.Config,
			accountPath: nnh.nextAccountPath(nt),
			fraudAddr:   fraudAddr.String(),
		})
	}

	// Release allocated [TCP] ports to be used in Edge nodes.
	err := pa.Release()
	if err != nil {
		return nil, err
	}

	for i, si := range ctx.servers {
		bootnodes := make(map[consensus.MechanismType]string)

		// Adjust the blockchain Genesis spec.
		for j := range ctx.servers {
			if len(ctx.servers[j].config.Chain.Bootnodes) > 0 {
				// Collect one per node type. The logic here is that the
				// `bootstrap-sequencer` is the preferred one, but one `sequencer` is a
				// good second choice. If there are no sequencers -> return an error.
				//
				// In the chain spec, there is expected to be only one. See
				// `configureNode()` below.
				bootnodes[ctx.servers[j].nodeType] = ctx.servers[j].config.Chain.Bootnodes[0]
			}

			if i == j {
				// Skip `self` for the rest.
				continue
			}

			// Sync all premined accounts.
			for k, v := range ctx.servers[j].config.Chain.Genesis.Alloc {
				if _, exists := si.config.Chain.Genesis.Alloc[k]; !exists {
					si.config.Chain.Genesis.Alloc[k] = v
				}
			}
		}

		bootnodeAddr, exists := bootnodes[consensus.BootstrapSequencer]
		if !exists {
			bootnodeAddr, exists = bootnodes[consensus.Sequencer]
		}

		if !exists {
			return nil, fmt.Errorf("at least one sequencer must be configured")
		}

		// Reset the bootnode list.
		si.config.Chain.Bootnodes = []string{bootnodeAddr}
		si.config.Network.Chain.Bootnodes = []string{bootnodeAddr}

		srv, err := startNode(logger, si.config, availAddr, si.accountPath, si.fraudAddr, si.nodeType)
		if err != nil {
			return nil, err
		}

		ctx.servers[i].server = srv

		logger.Info("started node", "i", i, "nodeType", si.nodeType)
	}

	logger.Info("all nodes started", "servers_count", len(ctx.servers))

	return ctx, nil
}

// configureNode configures a devnet node based on the provided port allocator and node type.
// It returns the customized server config for the node.
func configureNode(pa *PortAllocator, nodeType consensus.MechanismType) (*pkg_config.CustomServerConfig, error) {
	var err error

	rawConfig := config.DefaultConfig()
	rawConfig.DataDir, err = os.MkdirTemp("", "*")
	if err != nil {
		return nil, err
	}

	chainSpec := &chain.Chain{}
	if err := json.Unmarshal(genesisBytes, chainSpec); err != nil {
		return nil, err
	}

	// Reset bootnodes, in case there are any in the JSON file.
	chainSpec.Bootnodes = nil

	jsonRpcAddr, err := pa.Allocate()
	if err != nil {
		return nil, err
	}

	grpcAddr, err := pa.Allocate()
	if err != nil {
		return nil, err
	}

	libp2pAddr, err := pa.Allocate()
	if err != nil {
		return nil, err
	}

	secretsManager, err := helper.SetupLocalSecretsManager(rawConfig.DataDir)
	if err != nil {
		return nil, err
	}

	_, err = helper.InitBLSValidatorKey(secretsManager)
	if err != nil {
		return nil, err
	}

	minerAddr, err := helper.InitECDSAValidatorKey(secretsManager)
	if err != nil {
		return nil, err
	}

	libp2pKey, err := helper.InitNetworkingPrivateKey(secretsManager)
	if err != nil {
		return nil, err
	}

	p2pID, err := peer.IDFromPrivateKey(libp2pKey)
	if err != nil {
		return nil, err
	}

	var bootnodeAddr string
	switch {
	case libp2pAddr.Addr().Is4():
		bootnodeAddr = fmt.Sprintf("/ip4/%s/tcp/%d/p2p/%s", libp2pAddr.Addr().String(), libp2pAddr.Port(), p2pID)
	case libp2pAddr.Addr().Is6():
		bootnodeAddr = fmt.Sprintf("/ip6/%s/tcp/%d/p2p/%s", libp2pAddr.Addr().String(), libp2pAddr.Port(), p2pID)
	default:
		return nil, fmt.Errorf("invalid p2p network address: %q", libp2pAddr.String())
	}

	if nodeType == consensus.BootstrapSequencer || len(chainSpec.Bootnodes) == 0 {
		chainSpec.Bootnodes = append(chainSpec.Bootnodes, bootnodeAddr)
	}

	chainSpec.Genesis.Alloc[minerAddr] = &chain.GenesisAccount{
		Balance: big.NewInt(0).Mul(big.NewInt(1000), common.ETH),
	}

	cfg := &pkg_config.CustomServerConfig{
		Config: &edge_server.Config{
			Chain: chainSpec,
			JSONRPC: &edge_server.JSONRPC{
				JSONRPCAddr:              net.TCPAddrFromAddrPort(jsonRpcAddr),
				AccessControlAllowOrigin: rawConfig.Headers.AccessControlAllowOrigins,
			},
			GRPCAddr:   net.TCPAddrFromAddrPort(grpcAddr),
			LibP2PAddr: net.TCPAddrFromAddrPort(libp2pAddr),
			Telemetry:  new(edge_server.Telemetry),
			Network: &network.Config{
				NoDiscover:       rawConfig.Network.NoDiscover,
				Addr:             net.TCPAddrFromAddrPort(libp2pAddr),
				DataDir:          rawConfig.DataDir,
				MaxPeers:         rawConfig.Network.MaxPeers,
				MaxInboundPeers:  rawConfig.Network.MaxInboundPeers,
				MaxOutboundPeers: rawConfig.Network.MaxOutboundPeers,
				Chain:            chainSpec,
			},
			DataDir:            rawConfig.DataDir,
			Seal:               true, // Seal enables TxPool P2P gossiping
			PriceLimit:         rawConfig.TxPool.PriceLimit,
			MaxAccountEnqueued: 128,
			MaxSlots:           rawConfig.TxPool.MaxSlots,
			SecretsManager:     nil,
			RestoreFile:        nil,
			LogLevel:           hclog.Info,
			LogFilePath:        rawConfig.LogFilePath,
		},
		NodeType: nodeType.String(),
	}

	return cfg, nil
}

<<<<<<< HEAD
// startNode starts a devnet node based on the provided config, Avail address, account path, fraud listener address, and node type.
// It returns the started server instance.
func startNode(cfg *edge_server.Config, availAddr, accountPath, fraudListenerAddr string, nodeType consensus.MechanismType) (*server.Server, error) {
=======
func startNode(logger hclog.Logger, cfg *edge_server.Config, availAddr, accountPath, fraudListenerAddr string, nodeType consensus.MechanismType) (*server.Server, error) {
>>>>>>> 9dd031b8
	var bootnode bool
	if nodeType == consensus.BootstrapSequencer {
		bootnode = true
	}

	availAccount, err := avail.AccountFromFile(accountPath)
	if err != nil {
		log.Fatalf("failed to read Avail account from %q: %s\n", accountPath, err)
	}

	availClient, err := avail.NewClient(availAddr, logger)
	if err != nil {
		log.Fatalf("failed to create Avail client: %s\n", err)
	}

	appID, err := avail.EnsureApplicationKeyExists(availClient, avail.ApplicationKey, availAccount)
	if err != nil {
		log.Fatalf("failed to get AppID from Avail: %s\n", err)
	}

	availSender := avail.NewSender(availClient, appID, availAccount)

	consensusCfg := consensus.Config{
		Bootnode:          bootnode,
		AvailAccount:      availAccount,
		AvailClient:       availClient,
		AvailSender:       availSender,
		AccountFilePath:   accountPath,
		FraudListenerAddr: fraudListenerAddr,
		NodeType:          string(nodeType),
		AvailAppID:        appID,
	}

	serverInstance, err := server.NewServer(cfg, consensusCfg)
	if err != nil {
		return nil, fmt.Errorf("failure to start node: %w", err)
	}

	return serverInstance, nil
}

// PortAllocator provides functionality to allocate and release ports for node communication.
type PortAllocator struct {
	bindAddr  netip.Addr
	listeners []net.Listener
}

// NewPortAllocator creates a new PortAllocator with the provided bind address.
func NewPortAllocator(bindAddr netip.Addr) *PortAllocator {
	return &PortAllocator{
		bindAddr: bindAddr,
	}
}

// Allocate allocates a new port from the PortAllocator's bind address.
// It returns the allocated port as a netip.AddrPort.
func (pa *PortAllocator) Allocate() (netip.AddrPort, error) {
	addrPort := netip.AddrPortFrom(pa.bindAddr, 0)
	lst, err := net.Listen("tcp", addrPort.String())
	if err != nil {
		return netip.AddrPort{}, err
	}

	pa.listeners = append(pa.listeners, lst)

	return netip.ParseAddrPort(lst.Addr().String())
}

// Release releases all the ports allocated by the PortAllocator.
// It returns the last error encountered during port release, if any.
func (pa *PortAllocator) Release() error {
	var lastErr error

	for _, l := range pa.listeners {
		err := l.Close()
		if err != nil {
			lastErr = err
			log.Printf("error: %#v", err)
		}
	}

	return lastErr
}

// GethClient returns an Ethereum client for the specified node type.
// It connects to the JSON-RPC URL of the first available node of the specified type.
func (sc *Context) GethClient(nodeType consensus.MechanismType) (*ethclient.Client, error) {
	if len(sc.servers) == 0 {
		return nil, fmt.Errorf("no JSON-RPC URLs available")
	}
	addr, err := sc.FirstRPCAddrForNodeType(nodeType)
	if err != nil {
		return nil, err
	}

	return ethclient.Dial(fmt.Sprintf("http://%s/", addr))
}

// Output prints the details of all the devnet nodes to the provided writer.
func (sc *Context) Output(w io.Writer) {
	tw := tabwriter.NewWriter(w, 0, 0, 0, ' ', tabwriter.Debug)
	fmt.Fprintf(tw, "\t NODE TYPE \t JSONRPC URL \t FRAUD SERVER URL \t GRPC ADDR \t\n")
	for _, s := range sc.servers {
		fmt.Fprintf(tw, "\t %s \t http://%s/ \t http://%s/ \t %s \t\n",
			s.nodeType, s.config.JSONRPC.JSONRPCAddr, s.fraudAddr, s.config.GRPCAddr)
	}
	tw.Flush()
}

// StopAll stops all the running devnet nodes.
func (sc *Context) StopAll() {
	for _, srvInstance := range sc.servers {
		srvInstance.server.Close()
	}
}

// FirstRPCAddrForNodeType looks up and returns the JSON-RPC URL of the node for the specified node type.
func (sc *Context) FirstRPCAddrForNodeType(nodeType consensus.MechanismType) (*net.TCPAddr, error) {
	for _, srv := range sc.servers {
		if srv.nodeType == nodeType {
			return sc.servers[0].config.JSONRPC.JSONRPCAddr, nil
		}
	}

	return nil, fmt.Errorf("no %s node present in the servers", nodeType)
}

// createAvailAccounts creates the Avail accounts for the devnet nodes.
func createAvailAccounts(logger hclog.Logger, availAddr, accountPath string, nodeTypes []consensus.MechanismType) error {
	nnh := newNodeNameHelper(accountPath)

	var accountWg sync.WaitGroup

	availClient, err := avail.NewClient(availAddr, logger)
	if err != nil {
		return err
	}

	var nonceIncrement uint64
	errCh := make(chan error)
	for _, nt := range nodeTypes {
		accountWg.Add(1)

		go func(accountPath string, nonceIncrement uint64) {
			defer accountWg.Done()
			// Initiate creation of the avail account if not present
			err := createAvailAccount(logger, availClient, accountPath, nonceIncrement)
			if err != nil {
				errCh <- fmt.Errorf("failed to create new avail account: %w", err)
				return
			}
		}(nnh.nextAccountPath(nt), nonceIncrement)

		nonceIncrement++
		time.Sleep(250 * time.Millisecond)
	}

	logger.Info("Waiting for Avail accounts to be created...")
	wait := make(chan struct{})
	go func() {
		accountWg.Wait()
		wait <- struct{}{}
	}()
	select {
	case err := <-errCh:
		return err
	case <-wait:
	}

	logger.Info("Avail accounts created")
	return nil
}

// createAvailAccount creates a new Avail account and deposits initial balance.
func createAvailAccount(logger hclog.Logger, availClient avail.Client, accountPath string, nonceIncrement uint64) error {
	// If file exists, make sure that we return the file and not go through account creation process.
	// In rare cases, funds may be depleted but in that case we can erase files and run it again.
	// TODO: Potentially add lookup for account balance check and if it's too low, process with creation
	if _, err := os.Stat(accountPath); !errors.Is(err, os.ErrNotExist) {
		// In case that account path exists but is not visible in Avail (restart)
		// make sure to go through the process of the account creation.
		if ok, err := avail.AccountExistsFromMnemonic(availClient, accountPath); err == nil && ok {
			return nil
		}
	}

	availAccount, err := avail.NewAccount()
	if err != nil {
		return err
	}

	err = avail.DepositBalance(availClient, availAccount, 15*avail.AVL, nonceIncrement)
	if err != nil {
		return err
	}

	if _, err := avail.QueryAppID(availClient, avail.ApplicationKey); err != nil {
		if err == avail.ErrAppIDNotFound {
			_, err = avail.EnsureApplicationKeyExists(availClient, avail.ApplicationKey, availAccount)
			if err != nil {
				return err
			}
		}

		return err
	}

	logger.Info("Successfully deposited", "avl", 15, "to", availAccount.Address)

	if err := os.WriteFile(accountPath, []byte(availAccount.URI), 0o644); err != nil {
		return err
	}

	logger.Info("Successfully written mnemonic", "into", accountPath)

	return nil
}

// nodeNameHelper provides functionality to generate unique node names and account paths.
type nodeNameHelper struct {
	accountsPath string
	nodeCounter  map[consensus.MechanismType]int
}

// newNodeNameHelper creates a new nodeNameHelper with the specified accounts path.
func newNodeNameHelper(accountsPath string) nodeNameHelper {
	return nodeNameHelper{
		accountsPath: accountsPath,
		nodeCounter:  make(map[consensus.MechanismType]int),
	}
}

// next generates the next node name for the specified node type.
func (h *nodeNameHelper) next(nodeType consensus.MechanismType) string {
	h.nodeCounter[nodeType]++
	return fmt.Sprintf("%s-%d", nodeType, h.nodeCounter[nodeType])
}

// nextAccountPath generates the next account path for the specified node type.
func (h *nodeNameHelper) nextAccountPath(nodeType consensus.MechanismType) string {
	return path.Join(h.accountsPath, h.next(nodeType))
}<|MERGE_RESOLUTION|>--- conflicted
+++ resolved
@@ -261,13 +261,9 @@
 	return cfg, nil
 }
 
-<<<<<<< HEAD
 // startNode starts a devnet node based on the provided config, Avail address, account path, fraud listener address, and node type.
 // It returns the started server instance.
-func startNode(cfg *edge_server.Config, availAddr, accountPath, fraudListenerAddr string, nodeType consensus.MechanismType) (*server.Server, error) {
-=======
 func startNode(logger hclog.Logger, cfg *edge_server.Config, availAddr, accountPath, fraudListenerAddr string, nodeType consensus.MechanismType) (*server.Server, error) {
->>>>>>> 9dd031b8
 	var bootnode bool
 	if nodeType == consensus.BootstrapSequencer {
 		bootnode = true
