package staking

import (
	"crypto/ecdsa"
	"errors"
	"math/big"

	"github.com/0xPolygon/polygon-edge/blockchain"
	"github.com/0xPolygon/polygon-edge/helper/common"
	"github.com/0xPolygon/polygon-edge/state"
	"github.com/hashicorp/go-hclog"
	"github.com/maticnetwork/avail-settlement-contracts/staking/pkg/staking"
	"github.com/maticnetwork/avail-settlement/pkg/block"
	commontoken "github.com/maticnetwork/avail-settlement/pkg/common"
	"github.com/umbracle/ethgo/abi"

	"github.com/0xPolygon/polygon-edge/types"
)

var (
	// staking contract address
	AddrStakingContract = types.StringToAddress("0x0110000000000000000000000000000000000001")

	MinSequencerCount = uint64(1)
	MaxSequencerCount = common.MaxSafeJSInt
)

func Stake(bh *blockchain.Blockchain, exec *state.Executor, sender AvailSender, logger hclog.Logger, nodeType string, stakerAddr types.Address, stakerKey *ecdsa.PrivateKey, amount *big.Int, gasLimit uint64, src string) error {
	builder := block.NewBlockBuilderFactory(bh, exec, logger)
	blk, err := builder.FromBlockchainHead()
	if err != nil {
		return err
	}

	blk.SetCoinbaseAddress(stakerAddr)
	blk.SignWith(stakerKey)

	tx, err := StakeTx(stakerAddr, amount, nodeType, gasLimit)
	if err != nil {
		return err
	}

	blk.AddTransactions(tx)

	fBlock, err := blk.Build()
	if err != nil {
		return err
	}

	if err := sender.Send(fBlock); err != nil {
		return err
	}

	if err := bh.WriteBlock(fBlock, src); err != nil {
		return err
	}

	return nil

}

func UnStake(bh *blockchain.Blockchain, exec *state.Executor, sender AvailSender, logger hclog.Logger, stakerAddr types.Address, stakerKey *ecdsa.PrivateKey, gasLimit uint64, src string) error {
	builder := block.NewBlockBuilderFactory(bh, exec, logger)
	blk, err := builder.FromBlockchainHead()
	if err != nil {
		return err
	}

	blk.SetCoinbaseAddress(stakerAddr)
	blk.SignWith(stakerKey)

	tx, err := UnStakeTx(stakerAddr, gasLimit)
	if err != nil {
		return err
	}

	blk.AddTransactions(tx)

	fBlock, err := blk.Build()
	if err != nil {
		return err
	}

	if err := sender.Send(fBlock); err != nil {
		return err
	}

	if err := bh.WriteBlock(fBlock, src); err != nil {
		return err
	}

	return nil

}

func Slash(bh *blockchain.Blockchain, exec *state.Executor, logger hclog.Logger, activeSequencerAddr types.Address, activeSequencerSignKey *ecdsa.PrivateKey, maliciousStakerAddr types.Address, gasLimit uint64, src string) error {
	builder := block.NewBlockBuilderFactory(bh, exec, logger)
	blk, err := builder.FromBlockchainHead()
	if err != nil {
		return err
	}

	blk.SetCoinbaseAddress(activeSequencerAddr)
	blk.SignWith(activeSequencerSignKey)

	tx, err := SlashStakerTx(activeSequencerAddr, maliciousStakerAddr, gasLimit)
	if err != nil {
		return err
	}

	blk.AddTransactions(tx)

	// Write the block to the blockchain
	if err := blk.Write(src); err != nil {
		return err
	}

	return nil

}

func StakeTx(from types.Address, amount *big.Int, nodeType string, gasLimit uint64) (*types.Transaction, error) {
	method, ok := abi.MustNewABI(staking.StakingABI).Methods["stake"]
	if !ok {
		return nil, errors.New("stake method doesn't exist in Staking contract ABI")
	}

	selector := method.ID()

	encodedInput, encodeErr := method.Inputs.Encode(
		map[string]interface{}{
			"nodeType": nodeType,
		},
	)
	if encodeErr != nil {
		return nil, encodeErr
	}

	tx := &types.Transaction{
		From:     from,
		To:       &AddrStakingContract,
		Value:    big.NewInt(0).Mul(big.NewInt(10), commontoken.ETH), // 10 ETH
		Input:    append(selector, encodedInput...),
		GasPrice: big.NewInt(5000),
		Gas:      gasLimit,
	}

	return tx, nil
}

func UnStakeTx(from types.Address, gasLimit uint64) (*types.Transaction, error) {
	method, ok := abi.MustNewABI(staking.StakingABI).Methods["unstake"]
	if !ok {
		return nil, errors.New("unstake method doesn't exist in Staking contract ABI")
	}

	selector := method.ID()

	tx := &types.Transaction{
		From:     from,
		To:       &AddrStakingContract,
		Value:    big.NewInt(0),
		Input:    selector,
		GasPrice: big.NewInt(50000),
		Gas:      gasLimit,
	}

	return tx, nil
}

func SlashStakerTx(activeSequencerAddr types.Address, maliciousStakerAddr types.Address, gasLimit uint64) (*types.Transaction, error) {
	method, ok := abi.MustNewABI(staking.StakingABI).Methods["slash"]
	if !ok {
		return nil, errors.New("Slash method doesn't exist in Staking contract ABI")
	}

	selector := method.ID()

	encodedInput, encodeErr := method.Inputs.Encode(
		map[string]interface{}{
<<<<<<< HEAD
			"slashAddr":   slashAddr.Bytes(),
			"slashAmount": big.NewInt(0).Mul(big.NewInt(1), commontoken.ETH),
=======
			"slashAddr": maliciousStakerAddr.Bytes(),
>>>>>>> 9abbc904
		},
	)
	if encodeErr != nil {
		return nil, encodeErr
	}

	tx := &types.Transaction{
		From:     activeSequencerAddr,
		To:       &AddrStakingContract,
		Value:    big.NewInt(0),
		Input:    append(selector, encodedInput...),
		GasPrice: big.NewInt(10000),
		Gas:      gasLimit,
	}

	return tx, nil
}<|MERGE_RESOLUTION|>--- conflicted
+++ resolved
@@ -178,12 +178,7 @@
 
 	encodedInput, encodeErr := method.Inputs.Encode(
 		map[string]interface{}{
-<<<<<<< HEAD
-			"slashAddr":   slashAddr.Bytes(),
-			"slashAmount": big.NewInt(0).Mul(big.NewInt(1), commontoken.ETH),
-=======
 			"slashAddr": maliciousStakerAddr.Bytes(),
->>>>>>> 9abbc904
 		},
 	)
 	if encodeErr != nil {
