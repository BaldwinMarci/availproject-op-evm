name: go-build
on:
  push:
    tags:
      - v*
    branches:
      - master
      - main
  pull_request:
permissions:
  contents: read
jobs:
  golangci:
    name: lint
    runs-on: ubuntu-latest
    steps:
      - uses: actions/checkout@v3
      - name: Trigger submodule update
        env:
          SSH_KEY_FOR_SUBMODULE: ${{secrets.AVAIL_SETTLEMENT_SECRET_KEY}}
        run: |
          mkdir $HOME/.ssh && echo "$SSH_KEY_FOR_SUBMODULE" > $HOME/.ssh/id_rsa && chmod 600 $HOME/.ssh/id_rsa && git submodule update --init --recursive
      - uses: actions/setup-go@v3
        with:
          go-version: 1.19
      - name: golangci-lint
        uses: golangci/golangci-lint-action@v3
        with:
          version: latest
          args: --skip-dirs=third_party --timeout 5m
  build:
    name: build
    runs-on: ubuntu-latest
    steps:
      - uses: actions/checkout@v3
<<<<<<< HEAD
        with:
          repository: maticnetwork/avail-settlement-contracts
          path: third_party/avail-settlement-contracts
          ssh-key: ${{ secrets.AVAIL_SETTLEMENT_PULL_KEY }}
          persist-credentials: true
      - uses: actions/checkout@v3
        with:
          submodules: 'recursive'
=======
      - name: Trigger submodule update
        env:
          SSH_KEY_FOR_SUBMODULE: ${{secrets.AVAIL_SETTLEMENT_SECRET_KEY}}
        run: |
          mkdir $HOME/.ssh && echo "$SSH_KEY_FOR_SUBMODULE" > $HOME/.ssh/id_rsa && chmod 600 $HOME/.ssh/id_rsa && git submodule update --init --recursive
>>>>>>> 34597e92
      - uses: actions/setup-go@v3
        with:
          go-version: 1.19
      - name: test
        run: go test -v ./...
      - name: build
        run: go build ./...<|MERGE_RESOLUTION|>--- conflicted
+++ resolved
@@ -33,22 +33,11 @@
     runs-on: ubuntu-latest
     steps:
       - uses: actions/checkout@v3
-<<<<<<< HEAD
-        with:
-          repository: maticnetwork/avail-settlement-contracts
-          path: third_party/avail-settlement-contracts
-          ssh-key: ${{ secrets.AVAIL_SETTLEMENT_PULL_KEY }}
-          persist-credentials: true
-      - uses: actions/checkout@v3
-        with:
-          submodules: 'recursive'
-=======
       - name: Trigger submodule update
         env:
           SSH_KEY_FOR_SUBMODULE: ${{secrets.AVAIL_SETTLEMENT_SECRET_KEY}}
         run: |
           mkdir $HOME/.ssh && echo "$SSH_KEY_FOR_SUBMODULE" > $HOME/.ssh/id_rsa && chmod 600 $HOME/.ssh/id_rsa && git submodule update --init --recursive
->>>>>>> 34597e92
       - uses: actions/setup-go@v3
         with:
           go-version: 1.19
