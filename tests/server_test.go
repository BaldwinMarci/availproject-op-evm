--- conflicted
+++ resolved
@@ -9,10 +9,7 @@
 	"net/netip"
 	"net/url"
 	"os"
-<<<<<<< HEAD
-=======
 	"path"
->>>>>>> 41bd1173
 	"sync"
 	"testing"
 	"time"
@@ -31,14 +28,9 @@
 )
 
 const (
-<<<<<<< HEAD
-	// 1 AVL == 10^18 Avail fractions.
-	AVL = 1_000_000_000_000_000_000
-=======
 	availConsensus server.ConsensusType = "avail"
 
 	testAccountPath = "../data/test-accounts"
->>>>>>> 41bd1173
 )
 
 type Context struct {
@@ -65,50 +57,8 @@
 	// Set up a [TCP] port allocator.
 	pa := NewPortAllocator(bindAddr)
 
-<<<<<<< HEAD
-	nodeNameHelper := map[avail.MechanismType]int{
-		avail.BootstrapSequencer: 0,
-		avail.Sequencer:          0,
-		avail.WatchTower:         0,
-	}
-
-	var accountWg sync.WaitGroup
-
-	availClient, err := avail_client.NewClient(availAddr)
-	if err != nil {
-		return nil, err
-	}
-
-	var nonceIncrement uint64
+	nnh := newNodeNameHelper()
 	for _, nt := range nodeTypes {
-		nodeNameHelper[nt] = nodeNameHelper[nt] + 1
-		nodeName := fmt.Sprintf("%s-%d", nt, nodeNameHelper[nt])
-		accountWg.Add(1)
-
-		go func(nodeName string, nonceIncrement uint64) {
-			defer accountWg.Done()
-			// Initiate creation of the avail account if not present
-			_, err := createAvailAccount(t, availClient, availAddr, nt.String(), nodeName, nonceIncrement)
-			if err != nil {
-				t.Fatalf("failed to create new avail account: %s", err)
-				return
-			}
-		}(nodeName, nonceIncrement)
-
-		nonceIncrement++
-		time.Sleep(250 * time.Millisecond)
-	}
-
-	t.Log("Waiting for Avail accounts to be created...")
-	accountWg.Wait()
-	t.Log("Avail accounts created")
-
-=======
-	nnh := newNodeNameHelper()
->>>>>>> 41bd1173
-	for _, nt := range nodeTypes {
-		nodeName := fmt.Sprintf("%s-%d", nt, nodeNameHelper[nt])
-
 		cfg, err := configureNode(t, pa, nt, genesisCfgPath)
 		if err != nil {
 			_ = pa.Release()
@@ -118,11 +68,7 @@
 		si := instance{
 			nodeType:    nt,
 			config:      cfg,
-<<<<<<< HEAD
-			accountPath: nodeName,
-=======
 			accountPath: nnh.nextAccountPath(nt),
->>>>>>> 41bd1173
 		}
 
 		u, err := url.Parse(fmt.Sprintf("http://%s/", cfg.JSONRPC.JSONRPCAddr.String()))
@@ -135,7 +81,7 @@
 	}
 
 	// Release allocated [TCP] ports to be used in Edge nodes.
-	err = pa.Release()
+	err := pa.Release()
 	if err != nil {
 		return nil, err
 	}
@@ -181,12 +127,7 @@
 		si.config.Chain.Bootnodes = []string{bootnodeAddr}
 		si.config.Network.Chain.Bootnodes = []string{bootnodeAddr}
 
-<<<<<<< HEAD
-		accountPath := fmt.Sprintf("../data/test-accounts/%s", si.accountPath)
-		srv, err := startNode(si.config, availAddr, accountPath, si.nodeType)
-=======
 		srv, err := startNode(si.config, availAddr, si.accountPath, si.nodeType)
->>>>>>> 41bd1173
 		if err != nil {
 			return nil, err
 		}
@@ -199,54 +140,6 @@
 	t.Logf("all %d nodes started", len(ctx.servers))
 
 	return ctx, nil
-}
-
-func createAvailAccount(t testing.TB, availClient avail_client.Client, availAddr, nodeType, nodeName string, nonceIncrement uint64) (string, error) {
-	var accountPath string
-
-	path := fmt.Sprintf("../data/test-accounts/%s", nodeName)
-
-	// If file exists, make sure that we return the file and not go through account creation process.
-	// In rare cases, funds may be depleted but in that case we can erase files and run it again.
-	// TODO: Potentially add lookup for account balance check and if it's too low, process with creation
-	if _, err := os.Stat(path); !errors.Is(err, os.ErrNotExist) {
-		// In case that account path exists but is not visible in Avail (restart)
-		// make sure to go through the process of the account creation.
-		if ok, err := avail_client.AccountExistsFromMnemonic(availClient, path); err == nil && ok {
-			return path, nil
-		}
-	}
-
-	availAccount, err := avail_client.NewAccount()
-	if err != nil {
-		return accountPath, err
-	}
-
-	err = avail_client.DepositBalance(availClient, availAccount, 15*AVL, nonceIncrement)
-	if err != nil {
-		return accountPath, err
-	}
-
-	if _, err := avail_client.QueryAppID(availClient, avail.AvailApplicationKey); err != nil {
-		if err == avail_client.ErrAppIDNotFound {
-			_, err = avail_client.EnsureApplicationKeyExists(availClient, avail.AvailApplicationKey, availAccount)
-			if err != nil {
-				return accountPath, err
-			}
-		}
-
-		return accountPath, err
-	}
-
-	log.Printf("Successfully deposited '%d' AVL to '%s'", 15, availAccount.Address)
-
-	if err := os.WriteFile(path, []byte(availAccount.URI), 0644); err != nil {
-		return accountPath, err
-	}
-
-	log.Printf("Successfuly written mnemonic into '%s'", path)
-
-	return accountPath, nil
 }
 
 func configureNode(t testing.TB, pa *PortAllocator, nodeType avail.MechanismType, genesisCfgPath string) (*server.Config, error) {
@@ -357,21 +250,13 @@
 }
 
 func startNode(cfg *server.Config, availAddr, accountPath string, nodeType avail.MechanismType) (*server.Server, error) {
-<<<<<<< HEAD
-=======
-
->>>>>>> 41bd1173
 	bootnode := false
 	if nodeType == avail.BootstrapSequencer {
 		bootnode = true
 	}
 
 	// Attach the concensus to the Edge
-<<<<<<< HEAD
-	err := server.RegisterConsensus(server.ConsensusType("avail"), avail.Factory(avail.Config{Bootnode: bootnode, AvailAddr: availAddr, AccountFilePath: accountPath}))
-=======
 	err := server.RegisterConsensus(availConsensus, avail.Factory(avail.Config{Bootnode: bootnode, AvailAddr: availAddr, AccountFilePath: accountPath}))
->>>>>>> 41bd1173
 	if err != nil {
 		return nil, fmt.Errorf("failure to register consensus: %w", err)
 	}
